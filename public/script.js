import { humanizedDateTime, favsToHotswap } from "./scripts/RossAscends-mods.js";
import { encode } from "../scripts/gpt-2-3-tokenizer/mod.js";
import { GPT3BrowserTokenizer } from "../scripts/gpt-3-tokenizer/gpt3-tokenizer.js";
import {
    kai_settings,
    loadKoboldSettings,
    formatKoboldUrl,
    getKoboldGenerationData,
    canUseKoboldStopSequence,
} from "./scripts/kai-settings.js";

import {
    textgenerationwebui_settings,
    loadTextGenSettings,
    generateTextGenWithStreaming,
} from "./scripts/textgen-settings.js";

import {
    world_info_budget,
    world_info_data,
    world_info_depth,
    world_info,
    getWorldInfoPrompt,
    selectImportedWorldInfo,
    setWorldInfoSettings,
    deleteWorldInfo,
    world_info_recursive,
} from "./scripts/world-info.js";

import {
    groups,
    selected_group,
    saveGroupChat,
    getGroups,
    generateGroupWrapper,
    deleteGroup,
    is_group_generating,
    printGroups,
    resetSelectedGroup,
    select_group_chats,
    regenerateGroup,
    group_generation_id,
    getGroupChat,
    renameGroupMember,
    createNewGroupChat,
    getGroupPastChats,
    getGroupAvatar,
    openGroupChat,
    editGroup,
    deleteGroupChat,
    renameGroupChat,
    importGroupChat,
} from "./scripts/group-chats.js";

import {
    collapseNewlines,
    loadPowerUserSettings,
    playMessageSound,
    sortCharactersList,
    fixMarkdown,
    power_user,
    pygmalion_options,
    tokenizers,
    formatInstructModeChat,
    formatInstructStoryString,
    formatInstructModePrompt,
} from "./scripts/power-user.js";

import {
    setOpenAIMessageExamples,
    setOpenAIMessages,
    prepareOpenAIMessages,
    sendOpenAIRequest,
    loadOpenAISettings,
    setOpenAIOnlineStatus,
    generateOpenAIPromptCache,
    oai_settings,
    is_get_status_openai,
    openai_messages_count,
    getTokenCountOpenAI,
} from "./scripts/openai.js";

import {
    getNovelTier,
    loadNovelPreset,
    loadNovelSettings,
    nai_settings,
} from "./scripts/nai-settings.js";

import { showBookmarksButtons } from "./scripts/bookmarks.js";

import {
    horde_settings,
    loadHordeSettings,
    generateHorde,
    checkHordeStatus,
    getHordeModels,
    adjustHordeGenerationParams,
    MIN_AMOUNT_GEN,
} from "./scripts/horde.js";

import {
    poe_settings,
    loadPoeSettings,
    generatePoe,
    is_get_status_poe,
    setPoeOnlineStatus,
} from "./scripts/poe.js";

import {
    debounce,
    delay,
    restoreCaretPosition,
    saveCaretPosition,
    end_trim_to_sentence,
    countOccurrences,
    isOdd,
    isElementInViewport,
} from "./scripts/utils.js";

import { extension_settings, loadExtensionSettings, runGenerationInterceptors } from "./scripts/extensions.js";
import { executeSlashCommands, getSlashCommandsHelp, registerSlashCommand } from "./scripts/slash-commands.js";
import {
    tag_map,
    tags,
    loadTagsSettings,
    printTags,
    getTagsList,
    appendTagToList,
    createTagMapFromList,
    renameTagKey,
} from "./scripts/tags.js";
import {
    SECRET_KEYS,
    readSecretState,
    secret_state,
    writeSecret
} from "./scripts/secrets.js";
import uniqolor from "./scripts/uniqolor.js";
import { EventEmitter } from './scripts/eventemitter.js';

//exporting functions and vars for mods
export {
    Generate,
    getSettings,
    saveSettings,
    saveSettingsDebounced,
    printMessages,
    clearChat,
    getChat,
    getCharacters,
    callPopup,
    substituteParams,
    sendSystemMessage,
    addOneMessage,
    deleteLastMessage,
    resetChatState,
    select_rm_info,
    setCharacterId,
    setCharacterName,
    setOnlineStatus,
    checkOnlineStatus,
    setEditedMessageId,
    setSendButtonState,
    selectRightMenuWithAnimation,
    setRightTabSelectedClass,
    openCharacterChat,
    saveChat,
    messageFormatting,
    getExtensionPrompt,
    showSwipeButtons,
    hideSwipeButtons,
    changeMainAPI,
    setGenerationProgress,
    updateChatMetadata,
    scrollChatToBottom,
    getTokenCount,
    isStreamingEnabled,
    getThumbnailUrl,
    getStoppingStrings,
    getStatus,
    reloadMarkdownProcessor,
    getCurrentChatId,
    chat,
    this_chid,
    selected_button,
    menu_type,
    settings,
    characters,
    online_status,
    main_api,
    api_server,
    system_messages,
    nai_settings,
    token,
    name1,
    name2,
    is_send_press,
    api_server_textgenerationwebui,
    max_context,
    chat_metadata,
    streamingProcessor,
    default_avatar,
    system_message_types,
    talkativeness_default,
    default_ch_mes,
    extension_prompt_types,
    updateVisibleDivs
}

// API OBJECT FOR EXTERNAL WIRING
window["SillyTavern"] = {};

const gpt3 = new GPT3BrowserTokenizer({ type: 'gpt3' });
hljs.addPlugin({ "before:highlightElement": ({ el }) => { el.textContent = el.innerText } });

// Markdown converter
let converter;
reloadMarkdownProcessor();

// array for prompt token calculations
console.log('initializing Prompt Itemization Array on Startup');
let itemizedPrompts = [];

/* let bg_menu_toggle = false; */
export const systemUserName = "SillyTavern System";
let default_user_name = "You";
let name1 = default_user_name;
let name2 = "SillyTavern System";
let chat = [];
let safetychat = [
    {
        name: systemUserName,
        is_user: false,
        is_name: true,
        create_date: 0,
        mes: "You deleted a character/chat and arrived back here for safety reasons! Pick another character!",
    },
];
let chat_create_date = 0;

const default_ch_mes = "Hello";
let count_view_mes = 0;
let mesStr = "";
let generatedPromtCache = "";
let generation_started = new Date();
let characters = [];
let this_chid;
let backgrounds = [];
const default_avatar = "img/ai4.png";
export const system_avatar = "img/five.png";
export let CLIENT_VERSION = 'SillyTavern:UNKNOWN:Cohee#1207'; // For Horde header
let is_colab = false;
let is_checked_colab = false;
let is_mes_reload_avatar = false;
let optionsPopper = Popper.createPopper(document.getElementById('send_form'), document.getElementById('options'), {
    placement: 'top-start'
});
let exportPopper = Popper.createPopper(document.getElementById('export_button'), document.getElementById('export_format_popup'), {
    placement: 'left'
});
let rawPromptPopper = Popper.createPopper(document.getElementById('dialogue_popup'), document.getElementById('rawPromptPopup'), {
    placement: 'right'
});

let dialogueResolve = null;
let chat_metadata = {};
let streamingProcessor = null;
let crop_data = undefined;
let is_delete_mode = false;
let fav_ch_checked = false;

//initialize global var for future cropped blobs
let currentCroppedAvatar = '';

const durationSaveEdit = 500;
const saveSettingsDebounced = debounce(() => saveSettings(), durationSaveEdit);
const saveCharacterDebounced = debounce(() => $("#create_button").trigger('click'), durationSaveEdit);
const getStatusDebounced = debounce(() => getStatus(), 90000);
const saveChatDebounced = debounce(() => saveChatConditional(), 1000);

const system_message_types = {
    HELP: "help",
    WELCOME: "welcome",
    GROUP: "group",
    EMPTY: "empty",
    GENERIC: "generic",
    BOOKMARK_CREATED: "bookmark_created",
    BOOKMARK_BACK: "bookmark_back",
    NARRATOR: "narrator",
};

const extension_prompt_types = {
    AFTER_SCENARIO: 0,
    IN_CHAT: 1
};

const system_messages = {
    help: {
        name: systemUserName,
        force_avatar: system_avatar,
        is_user: false,
        is_system: true,
        is_name: true,
        mes: [
            `Hi there! The following chat formatting commands are supported:
            <ul>
            <li><tt>{​{text}​}</tt> - sets a one-time behavioral bias for the AI. Resets when you send the next message.
            </li>
            </ul>
            Hotkeys/Keybinds:
            <ul>
            <li><tt>Up</tt> = Edit last message in chat</li>
            <li><tt>Ctrl+Up</tt> = Edit last USER message in chat</li>
            <li><tt>Left</tt> = swipe left</li>
            <li><tt>Right</tt> = swipe right (NOTE: swipe hotkeys are disabled when chatbar has something typed into it)</li>
            <li><tt>Ctrl+Left</tt> = view locally stored variables (in the browser console window)</li>
            <li><tt>Enter</tt> (with chat bar selected) = send your message to AI</li>
            <li><tt>Ctrl+Enter</tt> = Regenerate the last AI response</li>
            </ul>`
        ]
    },
    welcome:
    {
        name: systemUserName,
        force_avatar: system_avatar,
        is_user: false,
        is_name: true,
        mes: [
            `<h2>Welcome to <span id="version_display_welcome">SillyTavern</span>!</h2>
            <div id="version_display_welcome"></div>
            <h3>Want to Update to the latest version?</h3>
            Read the <a href='/notes/update.html' target='_blank'>instructions here</a>. Also located in your installation's base folder
            <hr class="sysHR">
            <h3>In order to begin chatting:</h3>
            <ol>
            <li>Connect to one of the supported generation APIs (the plug icon)</li>
            <li>Create or pick a character from the list (the top-right namecard icon)</li>
            </ol>
            <hr class="sysHR">
            <h3>Where to download more characters?</h3>
            <i>(Not endorsed, your discretion is advised)</i>
            <ol>
            <li><a target="_blank" href="https://discord.gg/pygmalionai">Pygmalion AI Discord</a></li>
            <li><a target="_blank" href="https://www.characterhub.org/">CharacterHub (NSFW)</a></li>
            </ol>
            <hr class="sysHR">
            <h3>Where can I get help?</h3>
            Before going any further, check out the following resources:
            <ol>
            <li><a target="_blank" href="/notes/readme.md">Introduction to SillyTavern</a></li>
            <li><a target="_blank" href="/notes/faq.md">SillyTavern FAQ</a></li>
            <li><a target="_blank" href="/notes">SillyTavern Guidebook</a></li>
            <li><a target="_blank" href="https://github.com/Cohee1207/TavernAI-extras/blob/main/README.md">Extras API Docs</a></li>
            <li><a target="_blank" href="https://docs.alpindale.dev/">Pygmalion AI Docs</a></li>
            </ol>
            Type <tt>/?</tt> in any chat to get help on message formatting commands.
            <hr class="sysHR">
            <h3>Still have questions or suggestions left?</h3>
            <a target="_blank" href="https://discord.gg/RZdyAEUPvj">SillyTavern Community Discord</a>
            <br>
            <a target="_blank" href="https://github.com/Cohee1207/SillyTavern/issues">Post a GitHub issue.</a>
            <br>
            <a target="_blank" href="https://github.com/Cohee1207/SillyTavern#questions-or-suggestions">Contact the developers.</a>
        `].join('')
    },
    group: {
        name: systemUserName,
        force_avatar: system_avatar,
        is_user: false,
        is_system: true,
        is_name: true,
        is_group: true,
        mes: "Group chat created. Say 'Hi' to lovely people!",
    },
    empty: {
        name: systemUserName,
        force_avatar: system_avatar,
        is_user: false,
        is_system: true,
        is_name: true,
        mes: "No one hears you. <b>Hint&#58;</b> add more members to the group!",
    },
    generic: {
        name: systemUserName,
        force_avatar: system_avatar,
        is_user: false,
        is_system: true,
        is_name: true,
        mes: "Generic system message. User `text` parameter to override the contents",
    },
    bookmark_created: {
        name: systemUserName,
        force_avatar: system_avatar,
        is_user: false,
        is_system: true,
        is_name: true,
        mes: `Bookmark created! Click here to open the bookmark chat: <a class="bookmark_link" file_name="{0}" href="javascript:void(null);">{1}</a>`,
    },
    bookmark_back: {
        name: systemUserName,
        force_avatar: system_avatar,
        is_user: false,
        is_system: true,
        is_name: true,
        mes: `Click here to return to the previous chat: <a class="bookmark_link" file_name="{0}" href="javascript:void(null);">Return</a>`,
    },
};

export const event_types = {
    EXTRAS_CONNECTED: 'extras_connected',
}

export const eventSource = new EventEmitter();

// refresh token
$(document).ajaxError(function myErrorHandler(_, xhr) {
    if (xhr.status == 403) {
        $.get("/csrf-token").then((data) => {
            console.log('refreshed csrf token');
            token = data.token;
        });
    }
});

async function getClientVersion() {
    try {
        const response = await fetch('/version');
        const data = await response.json();
        CLIENT_VERSION = data.agent;
        let displayVersion = `SillyTavern ${data.pkgVersion}`;

        if (data.gitRevision && data.gitBranch) {
            displayVersion += ` '${data.gitBranch}'(${data.gitRevision})`;
        }

        $('#version_display').text(displayVersion);
        $('#version_display_welcome').text(displayVersion);
    } catch (err) {
        console.log("Couldn't get client version", err);
    }
}

function getTokenCount(str, padding = undefined) {
    let tokenizerType = power_user.tokenizer;

    if (main_api === 'openai') {
        if (padding === power_user.token_padding) {
            // For main "shadow" prompt building
            tokenizerType = tokenizers.NONE;
        } else {
            // For extensions and WI
            return getTokenCountOpenAI(str);
        }
    }

    if (padding === undefined) {
        padding = 0;
    }

    switch (tokenizerType) {
        case tokenizers.NONE:
            return Math.ceil(str.length / CHARACTERS_PER_TOKEN_RATIO) + padding;
        case tokenizers.GPT3:
            return gpt3.encode(str).bpe.length + padding;
        case tokenizers.CLASSIC:
            return encode(str).length + padding;
        case tokenizers.LLAMA:
            let tokenCount = 0;
            jQuery.ajax({
                async: false,
                type: 'POST', //
                url: `/tokenize_llama`,
                data: JSON.stringify({ text: str }),
                dataType: "json",
                contentType: "application/json",
                success: function (data) {
                    tokenCount = data.count;
                }
            });
            return tokenCount + padding;
    }
}

function reloadMarkdownProcessor(render_formulas = false) {
    if (render_formulas) {
        converter = new showdown.Converter({
            emoji: "true",
            underline: "true",
            extensions: [
                showdownKatex(
                    {
                        delimiters: [
                            { left: '$$', right: '$$', display: true, asciimath: false },
                            { left: '$', right: '$', display: false, asciimath: true },
                        ]
                    }
                )],
        });
    }
    else {
        converter = new showdown.Converter({
            emoji: "true",
        });
    }

    return converter;
}

function getCurrentChatId() {
    if (selected_group) {
        return groups.find(x => x.id == selected_group)?.chat_id;
    }
    else if (this_chid) {
        return characters[this_chid].chat;
    }
}

const CHARACTERS_PER_TOKEN_RATIO = 3.35;
const talkativeness_default = 0.5;

var is_advanced_char_open = false;

var menu_type = ""; //what is selected in the menu
var selected_button = ""; //which button pressed
//create pole save
var create_save_name = "";
var create_fav_chara = "";
var create_save_description = "";
var create_save_personality = "";
var create_save_first_message = "";
var create_save_avatar = "";
var create_save_scenario = "";
var create_save_mes_example = "";
var create_save_talkativeness = talkativeness_default;

//animation right menu
var animation_duration = 250;
var animation_easing = "ease-in-out";
var popup_type = "";
var bg_file_for_del = "";
var chat_file_for_del = "";
var online_status = "no_connection";

var api_server = "";
var api_server_textgenerationwebui = "";
//var interval_timer = setInterval(getStatus, 2000);
var interval_timer_novel = setInterval(getStatusNovel, 90000);
var is_get_status = false;
var is_get_status_novel = false;
var is_api_button_press = false;
var is_api_button_press_novel = false;

var is_send_press = false; //Send generation
var add_mes_without_animation = false;

var this_del_mes = 0;

//message editing and chat scroll posistion persistence
var this_edit_mes_text = "";
var this_edit_mes_chname = "";
var this_edit_mes_id;
var scroll_holder = 0;
var is_use_scroll_holder = false;

//settings
var settings;
var koboldai_settings;
var koboldai_setting_names;
var preset_settings = "gui";
var user_avatar = "you.png";
var amount_gen = 80; //default max length of AI generated responses
var max_context = 2048;

var is_pygmalion = false;
var tokens_already_generated = 0;
var message_already_generated = "";
var cycle_count_generation = 0;

var swipes = true;
let extension_prompts = {};

var main_api;// = "kobold";
//novel settings
let novel_tier;
let novelai_settings;
let novelai_setting_names;

//css
var css_mes_bg = $('<div class="mes"></div>').css("background");
var css_send_form_display = $("<div id=send_form></div>").css("display");
let generate_loop_counter = 0;
const MAX_GENERATION_LOOPS = 5;

let token;

var PromptArrayItemForRawPromptDisplay;

export function getRequestHeaders() {
    return {
        "Content-Type": "application/json",
        "X-CSRF-Token": token,
    };
}

$.ajaxPrefilter((options, originalOptions, xhr) => {
    xhr.setRequestHeader("X-CSRF-Token", token);
});

///// initialization protocol ////////
$.get("/csrf-token").then(async (data) => {
    token = data.token;
    sendSystemMessage(system_message_types.WELCOME);
    await readSecretState();
    await getClientVersion();
    await getSettings("def");
    await getUserAvatars();
    await getCharacters();
    await getBackgrounds();
});

function checkOnlineStatus() {
    ///////// REMOVED LINES THAT DUPLICATE RA_CHeckOnlineStatus FEATURES

    if (online_status == "no_connection") {
        $("#online_status_indicator2").css("background-color", "red");  //Kobold
        $("#online_status_text2").html("No connection...");
        $("#online_status_indicator3").css("background-color", "red");  //Novel
        $("#online_status_text3").html("No connection...");
        $(".online_status_indicator4").css("background-color", "red");  //OAI / ooba
        $(".online_status_text4").html("No connection...");
        is_get_status = false;
        is_get_status_novel = false;
        setOpenAIOnlineStatus(false);
        setPoeOnlineStatus(false);
    } else {
        $("#online_status_indicator2").css("background-color", "green"); //kobold
        $("#online_status_text2").html(online_status);
        $("#online_status_indicator3").css("background-color", "green"); //novel
        $("#online_status_text3").html(online_status);
        $(".online_status_indicator4").css("background-color", "green"); //OAI / ooba
        $(".online_status_text4").html(online_status);
    }
}

async function getStatus() {
    if (is_get_status) {
        if (main_api == "kobold" && horde_settings.use_horde) {
            try {
                const hordeStatus = await checkHordeStatus();
                online_status = hordeStatus ? 'Connected' : 'no_connection';
                resultCheckStatus();

                if (online_status !== "no_connection") {
                    getStatusDebounced();
                }
            }
            catch {
                online_status = "no_connection";
                resultCheckStatus();
            }

            return;
        }

        jQuery.ajax({
            type: "POST", //
            url: "/getstatus", //
            data: JSON.stringify({
                api_server:
                    main_api == "kobold" ? api_server : api_server_textgenerationwebui,
                main_api: main_api,
            }),
            beforeSend: function () { },
            cache: false,
            dataType: "json",
            crossDomain: true,
            contentType: "application/json",
            //processData: false,
            success: function (data) {
                online_status = data.result;
                if (online_status == undefined) {
                    online_status = "no_connection";
                }
                if ((online_status.toLowerCase().indexOf("pygmalion") != -1 && power_user.pygmalion_formatting == pygmalion_options.AUTO)
                    || (online_status !== "no_connection" && power_user.pygmalion_formatting == pygmalion_options.ENABLED)) {
                    is_pygmalion = true;
                    online_status += " (Pyg. formatting on)";
                } else {
                    is_pygmalion = false;
                }

                // determine if we can use stop sequence
                if (main_api == "kobold") {
                    kai_settings.use_stop_sequence = canUseKoboldStopSequence(data.version);
                }

                //console.log(online_status);
                resultCheckStatus();
                if (online_status !== "no_connection") {
                    getStatusDebounced();
                }
            },
            error: function (jqXHR, exception) {
                console.log(exception);
                console.log(jqXHR);
                online_status = "no_connection";

                resultCheckStatus();
            },
        });
    } else {
        if (is_get_status_novel != true && is_get_status_openai != true && main_api != "poe") {
            online_status = "no_connection";
        }
    }
}

function resultCheckStatus() {
    is_api_button_press = false;
    checkOnlineStatus();
    $("#api_loading").css("display", "none");
    $("#api_button").css("display", "inline-block");
    $("#api_loading_textgenerationwebui").css("display", "none");
    $("#api_button_textgenerationwebui").css("display", "inline-block");
}

async function getSoftPromptsList() {
    if (!api_server) {
        return;
    }

    const response = await fetch("/getsoftprompts", {
        method: "POST",
        headers: getRequestHeaders(),
        body: JSON.stringify({ api_server: api_server }),
    });

    if (response.ok) {
        const data = await response.json();
        updateSoftPromptsList(data.soft_prompts);
    }
}

function clearSoftPromptsList() {
    $('#softprompt option[value!=""]').each(function () {
        $(this).remove();
    });
}

function updateSoftPromptsList(soft_prompts) {
    // Delete SPs removed from Kobold
    $("#softprompt option").each(function () {
        const value = $(this).attr("value");

        if (value == "") {
            return;
        }

        const prompt = soft_prompts.find((x) => x.name === value);
        if (!prompt) {
            $(this).remove();
        }
    });

    // Add SPs added to Kobold
    soft_prompts.forEach((prompt) => {
        if ($(`#softprompt option[value="${prompt.name}"]`).length === 0) {
            $("#softprompt").append(
                `<option value="${prompt.name}">${prompt.name}</option>`
            );

            if (prompt.selected) {
                $("#softprompt").val(prompt.name);
            }
        }
    });

    // No SP selected or no SPs
    if (soft_prompts.length === 0 || !soft_prompts.some((x) => x.selected)) {
        $("#softprompt").val("");
    }
}

function printCharacters() {
    $("#rm_print_characters_block").empty();
    characters.forEach(function (item, i, arr) {
        let this_avatar = default_avatar;
        if (item.avatar != "none") {
            this_avatar = getThumbnailUrl('avatar', item.avatar);
        }
        // Populate the template
        const template = $('#character_template .character_select').clone();
        template.attr({ 'chid': i, 'id': `CharID${i}` });
        template.find('img').attr('src', this_avatar);
        template.find('.avatar').attr('title', item.avatar);
        template.find('.ch_name').text(item.name);
        template.find('.ch_fav_icon').css("display", 'none');
        template.addClass(item.fav == "true" ? 'is_fav' : '');
        template.find('.ch_fav').val(item.fav);

        // Display inline tags
        const tags = getTagsList(item.avatar);
        const tagsElement = template.find('.tags');
        tags.forEach(tag => appendTagToList(tagsElement, tag, {}));

        // Add to the list
        $("#rm_print_characters_block").append(template);
    });

    printTags();
    printGroups();
    sortCharactersList();
    favsToHotswap();
<<<<<<< HEAD
    updateVisibleDivs();
=======
    setCharacterBlockHeight();
    setCharListVisible();
>>>>>>> b9d196b4
}

async function getCharacters() {
    var response = await fetch("/getcharacters", {
        method: "POST",
        headers: getRequestHeaders(),
        body: JSON.stringify({
            "": "",
        }),
    });
    if (response.ok === true) {
        var getData = ""; //RossAscends: reset to force array to update to account for deleted character.
        getData = await response.json();
        const load_ch_count = Object.getOwnPropertyNames(getData);
        for (var i = 0; i < load_ch_count.length; i++) {
            characters[i] = [];
            characters[i] = getData[i];
            characters[i]['name'] = DOMPurify.sanitize(characters[i]['name']);
        }
        if (this_chid != undefined && this_chid != "invalid-safety-id") {
            $("#avatar_url_pole").val(characters[this_chid].avatar);
        }
        await getGroups();
        printCharacters();
    }
}

async function getBackgrounds() {
    const response = await fetch("/getbackgrounds", {
        method: "POST",
        headers: getRequestHeaders(),
        body: JSON.stringify({
            "": "",
        }),
    });
    if (response.ok === true) {
        const getData = await response.json();
        //background = getData;
        //console.log(getData.length);
        for (const bg of getData) {
            const thumbPath = getThumbnailUrl('bg', bg);
            $("#bg_menu_content").append(
                `<div class="bg_example flex-container" bgfile="${bg}" class="bg_example_img" title="${bg}" style="background-image: url('${thumbPath}');">
                    <div bgfile="${bg}" class="bg_example_cross fa-solid fa-circle-xmark"></div>
                    <div class="BGSampleTitle">
                        ${bg
                    .replace('.png', '')
                    .replace('.jpg', '')
                    .replace('.webp', '')}
                </div>
                </div>`
            );
        }
    }
}
async function isColab() {
    is_checked_colab = true;
    const response = await fetch("/iscolab", {
        method: "POST",
        headers: getRequestHeaders(),
        body: JSON.stringify({
            "": "",
        }),
    });
    if (response.ok === true) {
        const getData = await response.json();
        if (getData.colaburl != false) {
            $("#colab_shadow_popup").css("display", "none");
            is_colab = true;
            let url = String(getData.colaburl).split("flare.com")[0] + "flare.com";
            url = String(url).split("loca.lt")[0] + "loca.lt";
            $("#api_url_text").val(url);
            setTimeout(function () {
                $("#api_button").click();
            }, 2000);
        }
    }
}

async function setBackground(bg) {

    jQuery.ajax({
        type: "POST", //
        url: "/setbackground", //
        data: JSON.stringify({
            bg: bg,
        }),
        beforeSend: function () {

        },
        cache: false,
        dataType: "json",
        contentType: "application/json",
        //processData: false,
        success: function (html) { },
        error: function (jqXHR, exception) {
            console.log(exception);
            console.log(jqXHR);
        },
    });
}

async function delBackground(bg) {
    const response = await fetch("/delbackground", {
        method: "POST",
        headers: getRequestHeaders(),
        body: JSON.stringify({
            bg: bg,
        }),
    });
    if (response.ok === true) {

    }
}

async function delChat(chatfile) {
    const response = await fetch("/delchat", {
        method: "POST",
        headers: getRequestHeaders(),
        body: JSON.stringify({
            chatfile: chatfile,
            id: characters[this_chid].name
        }),
    });
    if (response.ok === true) {
        // choose another chat if current was deleted
        if (chatfile.replace('.jsonl', '') === characters[this_chid].chat) {
            await replaceCurrentChat();
        }
    }
}

async function replaceCurrentChat() {
    clearChat();
    chat.length = 0;

    const chatsResponse = await fetch("/getallchatsofcharacter", {
        method: 'POST',
        headers: getRequestHeaders(),
        body: JSON.stringify({ avatar_url: characters[this_chid].avatar })
    });

    if (chatsResponse.ok) {
        const chats = Object.values(await chatsResponse.json());

        // pick existing chat
        if (chats.length && typeof chats[0] === 'object') {
            characters[this_chid].chat = chats[0].file_name.replace('.jsonl', '');
            $("#selected_chat_pole").val(characters[this_chid].chat);
            saveCharacterDebounced();
            await getChat();
        }

        // start new chat
        else {
            characters[this_chid].chat = name2 + " - " + humanizedDateTime();
            $("#selected_chat_pole").val(characters[this_chid].chat);
            saveCharacterDebounced();
            await getChat();
        }
    }
}

function printMessages() {
    chat.forEach(function (item, i, arr) {
        addOneMessage(item, { scroll: i === arr.length - 1 });
    });
}

function clearChat() {
    count_view_mes = 0;
    extension_prompts = {};
    $("#chat").children().remove();
}

function deleteLastMessage() {
    count_view_mes--;
    chat.length = chat.length - 1;
    $('#chat').children('.mes').last().remove();
}

export async function reloadCurrentChat() {
    clearChat();
    chat.length = 0;

    if (selected_group) {
        await getGroupChat(selected_group);
    }
    else if (this_chid) {
        await getChat();
    }
    else {
        resetChatState();
        printMessages();
    }
}

function messageFormatting(mes, ch_name, isSystem, isUser) {
    if (!mes) {
        mes = '';
    }

    if (power_user.auto_fix_generated_markdown) {
        mes = fixMarkdown(mes);
    }

    if (this_chid != undefined && !isSystem)
        mes = mes.replaceAll("<", "&lt;").replaceAll(">", "&gt;"); //for welcome message
    if ((this_chid === undefined || this_chid === "invalid-safety-id") && !selected_group) {
        mes = mes
            .replace(/\*\*(.+?)\*\*/g, "<b>$1</b>")
            .replace(/\n/g, "<br/>");
    } else if (!isSystem) {
        mes = mes.replace(/```[\s\S]*?```|``[\s\S]*?``|`[\s\S]*?`|(\".+?\")|(\u201C.+?\u201D)/gm, function (match, p1, p2) {
            if (p1) {
                return '<q>"' + p1.replace(/\"/g, "") + '"</q>';
            } else if (p2) {
                return '<q>“' + p2.replace(/\u201C|\u201D/g, "") + '”</q>';
            } else {
                return match;
            }
        });
        mes = mes.replaceAll('\\begin{align*}', '$$');
        mes = mes.replaceAll('\\end{align*}', '$$');
        mes = converter.makeHtml(mes);
        mes = mes.replace(/{{(\*?.*\*?)}}/g, "");

        mes = mes.replace(/\n/g, "<br/>");
        mes = mes.trim();

        mes = mes.replace(/<code(.*)>[\s\S]*?<\/code>/g, function (match) {
            return match.replace(/&amp;/g, '&');
        });
    }

    // Hides bias from empty messages send with slash commands
    if (isSystem) {
        mes = mes.replace(/{{(\*?.*\*?)}}/g, "");
    }

    if (!power_user.allow_name2_display && ch_name && !isUser && !isSystem) {
        mes = mes.replaceAll(`${ch_name}:`, "");
    }

    return mes;
}

function getMessageFromTemplate({ mesId, characterName, isUser, avatarImg, bias, isSystem, title, timerValue, timerTitle } = {}) {
    const mes = $('#message_template .mes').clone();
    mes.attr({ 'mesid': mesId, 'ch_name': characterName, 'is_user': isUser, 'is_system': !!isSystem });
    mes.find('.avatar img').attr('src', avatarImg);
    mes.find('.ch_name .name_text').text(characterName);
    mes.find('.mes_bias').html(bias);
    title && mes.attr('title', title);
    timerValue && mes.find('.mes_timer').attr('title', timerTitle).text(timerValue);

    return mes;
}

export function appendImageToMessage(mes, messageElement) {
    if (mes.extra?.image) {
        const image = messageElement.find('.mes_img');
        const text = messageElement.find('.mes_text');
        const isInline = !!mes.extra?.inline_image;
        image.attr('src', mes.extra?.image);
        image.attr('title', mes.extra?.title || mes.title || '');
        messageElement.find(".mes_img_container").addClass("img_extra");
        image.toggleClass("img_inline", isInline);
        text.toggleClass('displayNone', !isInline);
    }
}

function addCopyToCodeBlocks(messageElement) {
    const codeBlocks = $(messageElement).find("pre code");
    for (let i = 0; i < codeBlocks.length; i++) {
        hljs.highlightElement(codeBlocks.get(i));
        if (navigator.clipboard !== undefined) {
            const copyButton = document.createElement('i');
            copyButton.classList.add('fa-solid', 'fa-copy', 'code-copy');
            copyButton.title = 'Copy code';
            codeBlocks.get(i).appendChild(copyButton);
            copyButton.addEventListener('pointerup', function (event) {
                navigator.clipboard.writeText(codeBlocks.get(i).innerText);
                const copiedMsg = document.createElement("div");
                copiedMsg.classList.add('code-copied');
                copiedMsg.innerText = "Copied!";
                copiedMsg.style.top = `${event.clientY - 55}px`;
                copiedMsg.style.left = `${event.clientX - 55}px`;
                document.body.append(copiedMsg);
                setTimeout(() => {
                    document.body.removeChild(copiedMsg);
                }, 1000);
            });
        }
    }
}


function addOneMessage(mes, { type = "normal", insertAfter = null, scroll = true } = {}) {
    var messageText = mes["mes"];

    if (mes.name === name1) {
        var characterName = name1; //set to user's name by default
    } else { var characterName = mes.name }

    var avatarImg = "User Avatars/" + user_avatar;
    const isSystem = mes.is_system;
    const title = mes.title;
    generatedPromtCache = "";

    //for non-user mesages
    if (!mes["is_user"]) {
        if (mes.force_avatar) {
            avatarImg = mes.force_avatar;
        } else if (this_chid === undefined || this_chid === "invalid-safety-id") {
            avatarImg = system_avatar;
        } else {
            if (characters[this_chid].avatar != "none") {
                avatarImg = getThumbnailUrl('avatar', characters[this_chid].avatar);
                if (is_mes_reload_avatar !== false) {
                    avatarImg += "&" + is_mes_reload_avatar;
                }
            } else {
                avatarImg = default_avatar;
            }
        }
        //old processing:
        //if messge is from sytem, use the name provided in the message JSONL to proceed,
        //if not system message, use name2 (char's name) to proceed
        //characterName = mes.is_system || mes.force_avatar ? mes.name : name2;

    }

    if (count_view_mes == 0) {
        messageText = substituteParams(messageText);
    }
    messageText = messageFormatting(
        messageText,
        characterName,
        isSystem,
        mes.is_user,
    );
    const bias = messageFormatting(mes.extra?.bias ?? "");

    let params = {
        mesId: count_view_mes,
        characterName: characterName,
        isUser: mes.is_user,
        avatarImg: avatarImg,
        bias: bias,
        isSystem: isSystem,
        title: title,
        ...formatGenerationTimer(mes.gen_started, mes.gen_finished),
    };

    const HTMLForEachMes = getMessageFromTemplate(params);

    if (type !== 'swipe') {
        if (!insertAfter) {
            $("#chat").append(HTMLForEachMes);
        }
        else {
            const target = $("#chat").find(`.mes[mesid="${insertAfter}"]`);
            $(HTMLForEachMes).insertAfter(target);
            $(HTMLForEachMes).find('.swipe_left').css('display', 'none');
            $(HTMLForEachMes).find('.swipe_right').css('display', 'none');
        }
    }

    const newMessage = $(`#chat [mesid="${count_view_mes}"]`);
    newMessage.data("isSystem", isSystem);

    if (isSystem) {
        // newMessage.find(".mes_edit").hide();
        newMessage.find(".mes_prompt").hide(); //don't need prompt button for sys
    }

    // don't need prompt button for user
    if (params.isUser === true) {
        newMessage.find(".mes_prompt").hide();
        console.log(`hiding prompt for user mesID ${params.mesId}`);
    }

    //shows or hides the Prompt display button
    let mesIdToFind = Number(newMessage.attr('mesId'));
    if (itemizedPrompts.length !== 0) {
        //console.log(`itemizedPrompt.length = ${itemizedPrompts.length}`)
        for (var i = 0; i < itemizedPrompts.length; i++) {
            if (itemizedPrompts[i].mesId === mesIdToFind) {
                newMessage.find(".mes_prompt").show();
                console.log(`showing prompt for mesID ${params.mesId} from ${params.characterName}`);
            } else {
                console.log(`no cache obj for mesID ${mesIdToFind}, hiding prompt button and continuing search`);
                newMessage.find(".mes_prompt").hide();
                console.log(itemizedPrompts);
            }
        }
    } else if (params.isUser !== true) { //hide all when prompt cache is empty
        console.log('saw empty prompt cache, hiding all prompt buttons');
        $(".mes_prompt").hide();
        //console.log(itemizedPrompts);
    } else { console.log('skipping prompt data for User Message'); }

    newMessage.find('.avatar img').on('error', function () {
        $(this).hide();
        $(this).parent().html(`<div class="missing-avatar fa-solid fa-user-slash"></div>`);
    });

    if (type === 'swipe') {
        $("#chat").find(`[mesid="${count_view_mes - 1}"]`).find('.mes_text').html('');
        $("#chat").find(`[mesid="${count_view_mes - 1}"]`).find('.mes_text').append(messageText);
        appendImageToMessage(mes, $("#chat").find(`[mesid="${count_view_mes - 1}"]`));
        $("#chat").find(`[mesid="${count_view_mes - 1}"]`).attr('title', title);

        if (mes.swipe_id == mes.swipes.length - 1) {
            $("#chat").find(`[mesid="${count_view_mes - 1}"]`).find('.mes_timer').text(params.timerValue);
            $("#chat").find(`[mesid="${count_view_mes - 1}"]`).find('.mes_timer').attr('title', params.timerTitle);
        } else {
            $("#chat").find(`[mesid="${count_view_mes - 1}"]`).find('.mes_timer').html('');
        }
    } else {
        $("#chat").find(`[mesid="${count_view_mes}"]`).find('.mes_text').append(messageText);
        appendImageToMessage(mes, newMessage);
        hideSwipeButtons();
        count_view_mes++;
    }

    addCopyToCodeBlocks(newMessage);

    // Don't scroll if not inserting last
    if (!insertAfter && scroll) {
        $('#chat .mes').last().addClass('last_mes');
        $('#chat .mes').eq(-2).removeClass('last_mes');

        hideSwipeButtons();
        showSwipeButtons();
        scrollChatToBottom();
    }
}

function formatGenerationTimer(gen_started, gen_finished) {
    if (!gen_started || !gen_finished) {
        return {};
    }

    const dateFormat = 'HH:mm:ss D MMM YYYY';
    const start = moment(gen_started);
    const finish = moment(gen_finished);
    const seconds = finish.diff(start, 'seconds', true);
    const timerValue = `${seconds.toFixed(1)}s`;
    const timerTitle = [
        `Generation queued: ${start.format(dateFormat)}`,
        `Reply received: ${finish.format(dateFormat)}`,
        `Time to generate: ${seconds} seconds`,
    ].join('\n');

    return { timerValue, timerTitle };
}

function scrollChatToBottom() {
    if (power_user.auto_scroll_chat_to_bottom) {
        var $textchat = $("#chat");
        $textchat.scrollTop(($textchat[0].scrollHeight));
    }
}

function substituteParams(content, _name1, _name2) {
    _name1 = _name1 ?? name1;
    _name2 = _name2 ?? name2;
    if (!content) {
        return ''
    }

    content = content.replace(/{{user}}/gi, _name1);
    content = content.replace(/{{char}}/gi, _name2);
    content = content.replace(/<USER>/gi, _name1);
    content = content.replace(/<BOT>/gi, _name2);
    content = content.replace(/{{time}}/gi, moment().format('LT'));
    content = content.replace(/{{date}}/gi, moment().format('LL'));
    return content;
}

function getStoppingStrings(isImpersonate, addSpace) {
    const charString = `\n${name2}:`;
    const youString = `\nYou:`;
    const userString = `\n${name1}:`;
    const result = isImpersonate ? [charString] : [youString];

    result.push(userString);

    // Add other group members as the stopping strings
    if (selected_group) {
        const group = groups.find(x => x.id === selected_group);

        if (group && Array.isArray(group.members)) {
            const names = group.members
                .map(x => characters.find(y => y.avatar == x))
                .filter(x => x && x.name !== name2)
                .map(x => `\n${x.name}:`);
            result.push(...names);
        }
    }

    // Cohee: oobabooga's textgen always appends newline before the sequence as a stopping string
    // But it's a problem for Metharme which doesn't use newlines to separate them.
    const wrap = (s) => power_user.instruct.wrap ? '\n' + s : s;

    if (power_user.instruct.enabled) {
        if (power_user.instruct.input_sequence) {
            result.push(wrap(power_user.instruct.input_sequence));
        }
        if (power_user.instruct.output_sequence) {
            result.push(wrap(power_user.instruct.output_sequence));
        }
    }

    return addSpace ? result.map(x => `${x} `) : result;
}

function processCommands(message, type) {
    if (type == "regenerate" || type == "swipe" || type == 'quiet') {
        return null;
    }

    const result = executeSlashCommands(message);
    $("#send_textarea").val(result.newText).trigger('input');

    // interrupt generation if the input was nothing but a command
    if (message.length > 0 && result.newText.length === 0) {
        return true;
    }

    return result.interrupt;
}

function sendSystemMessage(type, text, extra = {}) {
    const systemMessage = system_messages[type];

    if (!systemMessage) {
        return;
    }

    const newMessage = { ...systemMessage, send_date: humanizedDateTime() };

    if (text) {
        newMessage.mes = text;
    }

    if (type == system_message_types.HELP) {
        newMessage.mes += getSlashCommandsHelp();
    }

    if (!newMessage.extra) {
        newMessage.extra = {};
    }

    newMessage.extra = Object.assign(newMessage.extra, extra);
    newMessage.extra.type = type;

    chat.push(newMessage);
    addOneMessage(newMessage);
    is_send_press = false;
}

export function extractMessageBias(message) {
    if (!message) {
        return null;
    }

    const found = [];
    const rxp = /{{(\*?.+\*?)}}/g;
    //const rxp = /{([^}]+)}/g;
    let curMatch;

    while ((curMatch = rxp.exec(message))) {
        found.push(curMatch[1].trim());
    }

    let biasString = '';

    if (found.length) {
        biasString = ` ${found.join(" ")}`
    }

    return biasString;
}

function cleanGroupMessage(getMessage) {
    const group = groups.find((x) => x.id == selected_group);

    if (group && Array.isArray(group.members) && group.members) {
        for (let member of group.members) {
            const character = characters.find(x => x.avatar == member);

            if (!character) {
                continue;
            }

            const name = character.name;

            // Skip current speaker.
            if (name === name2) {
                continue;
            }

            const indexOfMember = getMessage.indexOf(`${name}:`);
            if (indexOfMember != -1) {
                getMessage = getMessage.substr(0, indexOfMember);
            }
        }
    }
    return getMessage;
}

function getAllExtensionPrompts() {
    const value = Object
        .values(extension_prompts)
        .filter(x => x.value)
        .map(x => x.value.trim())
        .join('\n');

    return value.length ? substituteParams(value) : '';
}

function getExtensionPrompt(position = 0, depth = undefined, separator = "\n") {
    let extension_prompt = Object.keys(extension_prompts)
        .sort()
        .map((x) => extension_prompts[x])
        .filter(x => x.position == position && x.value && (depth === undefined || x.depth == depth))
        .map(x => x.value.trim())
        .join(separator);
    if (extension_prompt.length && !extension_prompt.startsWith(separator)) {
        extension_prompt = separator + extension_prompt;
    }
    if (extension_prompt.length && !extension_prompt.endsWith(separator)) {
        extension_prompt = extension_prompt + separator;
    }
    if (extension_prompt.length) {
        extension_prompt = substituteParams(extension_prompt);
    }
    return extension_prompt;
}

function baseChatReplace(value, name1, name2) {
    if (value !== undefined && value.length > 0) {
        if (is_pygmalion) {
            value = value.replace(/{{user}}:/gi, 'You:');
            value = value.replace(/<USER>:/gi, 'You:');
        }

        value = substituteParams(value, name1, name2);

        if (power_user.collapse_newlines) {
            value = collapseNewlines(value);
        }
    }
    return value;
}

function appendToStoryString(value, prefix) {
    if (value !== undefined && value.length > 0) {
        return prefix + value + '\n';
    }
    return '';
}

function isStreamingEnabled() {
    return ((main_api == 'openai' && oai_settings.stream_openai)
        || (main_api == 'poe' && poe_settings.streaming)
        || (main_api == 'textgenerationwebui' && textgenerationwebui_settings.streaming))
        && !isMultigenEnabled(); // Multigen has a quasi-streaming mode which breaks the real streaming
}

class StreamingProcessor {
    showStopButton(messageId) {
        if (messageId == -1) {
            return;
        }

        $(`#chat .mes[mesid="${messageId}"] .mes_stop`).css({ 'display': 'block' });
        $(`#chat .mes[mesid="${messageId}"] .mes_buttons`).css({ 'display': 'none' });
    }

    hideStopButton(messageId) {
        if (messageId == -1) {
            return;
        }

        $(`#chat .mes[mesid="${messageId}"] .mes_stop`).css({ 'display': 'none' });
        $(`#chat .mes[mesid="${messageId}"] .mes_buttons`).css({ 'display': 'block' });
    }

    onStartStreaming(text) {
        let messageId = -1;

        if (this.type == "impersonate") {
            $('#send_textarea').val('').trigger('input');
        }
        else {
            saveReply(this.type, text);
            messageId = count_view_mes - 1;
            this.showStopButton(messageId);
        }

        hideSwipeButtons();
        scrollChatToBottom();
        return messageId;
    }

    removePrefix(text) {
        const name1Marker = `${name1}: `;
        const name2Marker = `${name2}: `;

        if (text) {
            if (text.startsWith(name1Marker)) {
                text = text.replace(name1Marker, '');
            }
            if (text.startsWith(name2Marker)) {
                text = text.replace(name2Marker, '');
            }
        }
        return text;
    }

    onProgressStreaming(messageId, text, isFinal) {
        const isImpersonate = this.type == "impersonate";
        text = this.removePrefix(text);
        let processedText = cleanUpMessage(text, isImpersonate, !isFinal);
        let result = extractNameFromMessage(processedText, this.force_name2, isImpersonate);
        let isName = result.this_mes_is_name;
        processedText = result.getMessage;

        // Predict unbalanced asterisks during streaming
        if (!isFinal && isOdd(countOccurrences(processedText, '*'))) {
            // Add asterisk at the end to balance it
            processedText = processedText.trimEnd() + '*';
        }

        if (isImpersonate) {
            $('#send_textarea').val(processedText).trigger('input');
        }
        else {
            let currentTime = new Date();
            const timePassed = formatGenerationTimer(this.timeStarted, currentTime);
            chat[messageId]['is_name'] = isName;
            chat[messageId]['mes'] = processedText;
            chat[messageId]['gen_started'] = this.timeStarted;
            chat[messageId]['gen_finished'] = currentTime;

            if (this.type == 'swipe' && Array.isArray(chat[messageId]['swipes'])) {
                chat[messageId]['swipes'][chat[messageId]['swipe_id']] = processedText;
            }

            let formattedText = messageFormatting(
                processedText,
                chat[messageId].name,
                chat[messageId].is_system,
                chat[messageId].is_user,
            );
            const mesText = $(`#chat .mes[mesid="${messageId}"] .mes_text`);
            mesText.html(formattedText);
            $(`#chat .mes[mesid="${messageId}"] .mes_timer`).text(timePassed.timerValue).attr('title', timePassed.timerTitle);
            this.setFirstSwipe(messageId);
        }

        scrollChatToBottom();
    }

    onFinishStreaming(messageId, text) {
        this.hideStopButton(this.messageId);
        this.onProgressStreaming(messageId, text, true);
        addCopyToCodeBlocks($(`#chat .mes[mesid="${messageId}"]`));
        saveChatConditional();
        activateSendButtons();
        showSwipeButtons();
        setGenerationProgress(0);
        $('.mes_buttons:last').show();
        generatedPromtCache = '';

        console.log("Generated text size:", text.length, text)

        if (power_user.auto_swipe) {
            function containsBlacklistedWords(str, blacklist, threshold) {
                const regex = new RegExp(`\\b(${blacklist.join('|')})\\b`, 'gi');
                const matches = str.match(regex) || [];
                return matches.length >= threshold;
            }

            const generatedTextFiltered = (text) => {
                if (text) {
                    if (power_user.auto_swipe_minimum_length) {
                        if (text.length < power_user.auto_swipe_minimum_length && text.length !== 0) {
                            console.log("Generated text size too small")
                            return true
                        }
                    }
                    if (power_user.auto_swipe_blacklist_threshold) {
                        if (containsBlacklistedWords(text, power_user.auto_swipe_blacklist, power_user.auto_swipe_blacklist_threshold)) {
                            console.log("Generated text has blacklisted words")
                            return true
                        }
                    }
                }
                return false
            }

            if (generatedTextFiltered(text)) {
                swipe_right()
                return
            }
        }
        playMessageSound();
    }

    onErrorStreaming() {
        this.hideStopButton(this.messageId);
        $("#send_textarea").removeAttr('disabled');
        is_send_press = false;
        activateSendButtons();
        setGenerationProgress(0);
        showSwipeButtons();
    }

    setFirstSwipe(messageId) {
        if (this.type !== 'swipe' && this.type !== 'impersonate') {
            if (Array.isArray(chat[messageId]['swipes']) && chat[messageId]['swipes'].length === 1 && chat[messageId]['swipe_id'] === 0) {
                chat[messageId]['swipes'][0] = chat[messageId]['mes'];
            }
        }
    }

    onStopStreaming() {
        this.onErrorStreaming();
    }

    nullStreamingGeneration() {
        throw new Error('Generation function for streaming is not hooked up');
    }

    constructor(type, force_name2) {
        this.result = "";
        this.messageId = -1;
        this.type = type;
        this.force_name2 = force_name2;
        this.isStopped = false;
        this.isFinished = false;
        this.generator = this.nullStreamingGeneration;
        this.abortController = new AbortController();
        this.firstMessageText = '...';
        this.timeStarted = new Date();
    }

    async generate() {
        if (this.messageId == -1) {
            this.messageId = this.onStartStreaming(this.firstMessageText);
            await delay(1); // delay for message to be rendered
        }

        for await (const text of this.generator()) {
            if (this.isStopped) {
                this.onStopStreaming();
                return;
            }

            try {
                this.result = text;
                this.onProgressStreaming(this.messageId, message_already_generated + text);
            }
            catch (err) {
                console.error(err);
                this.onErrorStreaming();
                this.isStopped = true;
                return;
            }
        }

        this.isFinished = true;
        return this.result;
    }
}

async function Generate(type, { automatic_trigger, force_name2, resolve, reject, quiet_prompt, force_chid } = {}) {
    //console.log('Generate entered');
    setGenerationProgress(0);
    tokens_already_generated = 0;
    generation_started = new Date();

    const isImpersonate = type == "impersonate";
    const isInstruct = power_user.instruct.enabled;

    message_already_generated = isImpersonate ? `${name1}: ` : `${name2}: `;
    // Name for the multigen prefix
    const magName = isImpersonate ? (is_pygmalion ? 'You' : name1) : name2;

    if (isInstruct) {
        message_already_generated = formatInstructModePrompt(magName, isImpersonate);
    } else {
        message_already_generated = `${magName}: `;
    }

    // To trim after multigen ended
    const magFirst = message_already_generated;

    const interruptedByCommand = processCommands($("#send_textarea").val(), type);

    if (interruptedByCommand) {
        $("#send_textarea").val('').trigger('input');
        is_send_press = false;
        return;
    }

    if (main_api == 'textgenerationwebui' && textgenerationwebui_settings.streaming && !textgenerationwebui_settings.streaming_url) {
        toastr.error('Streaming URL is not set. Look it up in the console window when starting TextGen Web UI');
        is_send_press = false;
        return;
    }

    if (isHordeGenerationNotAllowed()) {
        is_send_press = false;
        return;
    }

    // Hide swipes on either multigen or real streaming
    if (isStreamingEnabled() || isMultigenEnabled()) {
        hideSwipeButtons();
    }

    // Set empty promise resolution functions
    if (typeof resolve !== 'function') {
        resolve = () => { };
    }
    if (typeof reject !== 'function') {
        reject = () => { };
    }

    if (selected_group && !is_group_generating) {
        generateGroupWrapper(false, type, { resolve, reject, quiet_prompt, force_chid });
        return;
    }

    if (online_status != 'no_connection' && this_chid != undefined && this_chid !== 'invalid-safety-id') {
        let textareaText;
        if (type !== 'regenerate' && type !== "swipe" && type !== 'quiet' && !isImpersonate) {
            is_send_press = true;
            textareaText = $("#send_textarea").val();
            $("#send_textarea").val('').trigger('input');
        } else {
            textareaText = "";
            if (chat.length && chat[chat.length - 1]['is_user']) {
                //do nothing? why does this check exist?
            }
            else if (type !== 'quiet' && type !== "swipe" && !isImpersonate) {
                chat.length = chat.length - 1;
                count_view_mes -= 1;
                $('#chat').children().last().hide(500, function () {
                    $(this).remove();
                });
            }
        }

        deactivateSendButtons();

        let { messageBias, promptBias } = getBiasStrings(textareaText);

        //*********************************
        //PRE FORMATING STRING
        //*********************************

        //for normal messages sent from user..
        if (textareaText != "" && !automatic_trigger && type !== 'quiet') {
            // If user message contains no text other than bias - send as a system message
            if (messageBias && replaceBiasMarkup(textareaText).trim().length === 0) {
                sendSystemMessage(system_message_types.GENERIC, ' ', { bias: messageBias });
            }
            else {
                sendMessageAsUser(textareaText, messageBias);
            }
        }
        ////////////////////////////////////
        const scenarioText = chat_metadata['scenario'] || characters[this_chid].scenario;
        let charDescription = baseChatReplace(characters[this_chid].description.trim(), name1, name2);
        let charPersonality = baseChatReplace(characters[this_chid].personality.trim(), name1, name2);
        let Scenario = baseChatReplace(scenarioText.trim(), name1, name2);
        let mesExamples = baseChatReplace(characters[this_chid].mes_example.trim(), name1, name2);

        // Parse example messages
        if (!mesExamples.startsWith('<START>')) {
            mesExamples = '<START>\n' + mesExamples.trim();
        }
        if (mesExamples.replace(/<START>/gi, '').trim().length === 0) {
            mesExamples = '';
        }
        const blockHeading =
            main_api === 'openai' ? '<START>' : // OpenAI handler always expects it
                power_user.custom_chat_separator ? power_user.custom_chat_separator :
                    power_user.disable_examples_formatting ? '' :
                        is_pygmalion ? '<START>' : `This is how ${name2} should talk`;
        let mesExamplesArray = mesExamples.split(/<START>/gi).slice(1).map(block => `${blockHeading}\n${block.trim()}\n`);

        // First message in fresh 1-on-1 chat reacts to user/character settings changes
        if (chat.length) {
            chat[0].mes = substituteParams(chat[0].mes);
        }

        // Collect messages with usable content
        let coreChat = chat.filter(x => !x.is_system);
        if (type === 'swipe') {
            coreChat.pop();
        }

        await runGenerationInterceptors(coreChat);
        console.log(`Core/all messages: ${coreChat.length}/${chat.length}`);

        if (main_api === 'openai') {
            message_already_generated = ''; // OpenAI doesn't have multigen
            setOpenAIMessages(coreChat);
            setOpenAIMessageExamples(mesExamplesArray);
        }

        let storyString = "";

        if (is_pygmalion) {
            storyString += appendToStoryString(charDescription, power_user.disable_description_formatting ? '' : name2 + "'s Persona: ");
            storyString += appendToStoryString(charPersonality, power_user.disable_personality_formatting ? '' : 'Personality: ');
            storyString += appendToStoryString(Scenario, power_user.disable_scenario_formatting ? '' : 'Scenario: ');
        } else {
            storyString += appendToStoryString(charDescription, '');
            storyString += appendToStoryString(charPersonality, power_user.disable_personality_formatting ? '' : name2 + "'s personality: ");
            storyString += appendToStoryString(Scenario, power_user.disable_scenario_formatting ? '' : 'Circumstances and context of the dialogue: ');
        }

        if (promptBias || power_user.always_force_name2 || is_pygmalion) {
            force_name2 = true;
        }

        if (isImpersonate) {
            force_name2 = false;
        }

        if (isInstruct) {
            storyString = formatInstructStoryString(storyString);
        }

        //////////////////////////////////

        let chat2 = [];
        for (let i = coreChat.length - 1, j = 0; i >= 0; i--, j++) {
            // For OpenAI it's only used in WI
            if (main_api == 'openai' && !world_info) {
                console.log('No WI, skipping chat2 for OAI');
                break;
            }

            chat2[i] = formatMessageHistoryItem(coreChat[j], isInstruct);
        }

        // Determine token limit
        let this_max_context = getMaxContextSize();

        // Adjust token limit for Horde
        let adjustedParams;
        if (main_api == 'kobold' && horde_settings.use_horde && (horde_settings.auto_adjust_context_length || horde_settings.auto_adjust_response_length)) {
            try {
                adjustedParams = await adjustHordeGenerationParams(max_context, amount_gen);
            }
            catch {
                activateSendButtons();
                return;
            }
            if (horde_settings.auto_adjust_context_length) {
                this_max_context = (adjustedParams.maxContextLength - adjustedParams.maxLength);
            }
        }

        // Extension added strings
        const allAnchors = getAllExtensionPrompts();
        const afterScenarioAnchor = getExtensionPrompt(extension_prompt_types.AFTER_SCENARIO);
        let zeroDepthAnchor = getExtensionPrompt(extension_prompt_types.IN_CHAT, 0, ' ');
        let { worldInfoString, worldInfoBefore, worldInfoAfter } = getWorldInfoPrompt(chat2);

        // hack for regeneration of the first message
        if (chat2.length == 0) {
            chat2.push('');
        }

        let examplesString = '';
        let chatString = '';
        function canFitMessages() {
            const encodeString = [
                worldInfoString,
                storyString,
                examplesString,
                chatString,
                allAnchors,
                quiet_prompt,
            ].join('').replace(/\r/gm, '');
            return getTokenCount(encodeString, power_user.token_padding) < this_max_context;
        }

        // Force pinned examples into the context
        let pinExmString;
        if (power_user.pin_examples) {
            pinExmString = examplesString = mesExamplesArray.join('');
        }

        // Collect enough messages to fill the context
        let arrMes = [];
        for (let item of chat2) {
            // not needed for OAI prompting
            if (main_api == 'openai') {
                break;
            }

            chatString = item + chatString;
            if (canFitMessages()) {
                arrMes[arrMes.length] = item;
            } else {
                break;
            }

            // Prevent UI thread lock on tokenization
            await delay(1);
        }

        if (main_api !== 'openai') {
            setInContextMessages(arrMes.length, type);
        }

        // Estimate how many unpinned example messages fit in the context
        let count_exm_add = 0;
        if (!power_user.pin_examples) {
            for (let example of mesExamplesArray) {
                examplesString += example;
                if (canFitMessages()) {
                    count_exm_add++;
                } else {
                    break;
                }
                await delay(1);
            }
        }

        let mesSend = [];
        console.log('calling runGenerate');
        streamingProcessor = isStreamingEnabled() ? new StreamingProcessor(type, force_name2) : false;
        await runGenerate();

        async function runGenerate(cycleGenerationPromt = '') {
            is_send_press = true;

            generatedPromtCache += cycleGenerationPromt;
            if (generatedPromtCache.length == 0) {
                if (main_api === 'openai') {
                    generateOpenAIPromptCache();
                }

                console.log('generating prompt');
                chatString = "";
                arrMes = arrMes.reverse();
                arrMes.forEach(function (item, i, arr) {//For added anchors and others
                    // OAI doesn't need all of this
                    if (main_api === 'openai') {
                        return;
                    }

                    if (i === arrMes.length - 1 && !item.trim().startsWith(name1 + ":")) {
                        if (textareaText == "") {
                            // Cohee: I think this was added to allow the model to continue
                            // where it left off by removing the trailing newline at the end
                            // that was added by chat2 generator. This causes problems with
                            // instruct mode that could not have a trailing newline. So we're
                            // removing a newline ONLY at the end of the string if it exists.
                            item = item.replace(/\n?$/, '');
                            //item = item.substr(0, item.length - 1);
                        }
                    }
                    if (is_pygmalion && !isInstruct) {
                        if (item.trim().startsWith(name1)) {
                            item = item.replace(name1 + ':', 'You:');
                        }
                    }

                    if (i === 0) {
                        // Process those that couldn't get that far
                        for (let upperDepth = 100; upperDepth >= arrMes.length; upperDepth--) {
                            const upperAnchor = getExtensionPrompt(extension_prompt_types.IN_CHAT, upperDepth);
                            if (upperAnchor && upperAnchor.length) {
                                item = upperAnchor + item;
                            }
                        }
                    }

                    const anchorDepth = Math.abs(i - arrMes.length + 1);
                    const extensionAnchor = getExtensionPrompt(extension_prompt_types.IN_CHAT, anchorDepth);

                    if (anchorDepth > 0 && extensionAnchor && extensionAnchor.length) {
                        item += extensionAnchor;
                    }

                    mesSend[mesSend.length] = item;
                });
            }

            let mesExmString = '';
            let mesSendString = '';

            function setPromtString() {
                if (main_api == 'openai') {
                    return;
                }

                console.log('--setting Prompt string');
                mesExmString = pinExmString ?? mesExamplesArray.slice(0, count_exm_add).join('');
                mesSendString = '';
                for (let j = 0; j < mesSend.length; j++) {
                    const isBottom = j === mesSend.length - 1;
                    mesSendString += mesSend[j];

                    if (isBottom) {
                        mesSendString = modifyLastPromptLine(mesSendString);
                    }
                }
            }

            function modifyLastPromptLine(mesSendString) {
                // Add quiet generation prompt at depth 0
                if (quiet_prompt && quiet_prompt.length) {
                    const name = is_pygmalion ? 'You' : name1;
                    const quietAppend = isInstruct ? formatInstructModeChat(name, quiet_prompt, false, true, false) : `\n${name}: ${quiet_prompt}`;
                    mesSendString += quietAppend;
                }

                // Get instruct mode line
                if (isInstruct && tokens_already_generated === 0) {
                    const name = isImpersonate ? (is_pygmalion ? 'You' : name1) : name2;
                    mesSendString += formatInstructModePrompt(name, isImpersonate, promptBias);
                }

                // Get non-instruct impersonation line
                if (!isInstruct && isImpersonate && tokens_already_generated === 0) {
                    const name = is_pygmalion ? 'You' : name1;
                    if (!mesSendString.endsWith('\n')) {
                        mesSendString += '\n';
                    }
                    mesSendString += name + ':';
                }

                // Add character's name
                if (!isInstruct && force_name2 && tokens_already_generated === 0) {
                    if (!mesSendString.endsWith('\n')) {
                        mesSendString += '\n';
                    }
                    mesSendString += (`${name2}:${promptBias || ''}`);
                }

                return mesSendString;
            }

            function checkPromtSize() {
                console.log('---checking Prompt size');
                setPromtString();
                const prompt = [
                    worldInfoString,
                    storyString,
                    mesExmString,
                    mesSendString,
                    generatedPromtCache,
                    allAnchors,
                    quiet_prompt,
                ].join('').replace(/\r/gm, '');
                let thisPromtContextSize = getTokenCount(prompt, power_user.token_padding);

                if (thisPromtContextSize > this_max_context) {        //if the prepared prompt is larger than the max context size...
                    if (count_exm_add > 0) {                            // ..and we have example mesages..
                        count_exm_add--;                            // remove the example messages...
                        checkPromtSize();                            // and try agin...
                    } else if (mesSend.length > 0) {                    // if the chat history is longer than 0
                        mesSend.shift();                            // remove the first (oldest) chat entry..
                        checkPromtSize();                            // and check size again..
                    } else {
                        //end
                        console.log(`---mesSend.length = ${mesSend.length}`);
                    }
                }
            }

            if (generatedPromtCache.length > 0 && main_api !== 'openai') {
                console.log('---Generated Prompt Cache length: ' + generatedPromtCache.length);
                checkPromtSize();
            } else {
                console.log('---calling setPromtString ' + generatedPromtCache.length)
                setPromtString();
            }

            // add a custom dingus (if defined)
            mesSendString = adjustChatsSeparator(mesSendString);

            let finalPromt =
                worldInfoBefore +
                storyString +
                worldInfoAfter +
                afterScenarioAnchor +
                mesExmString +
                mesSendString +
                generatedPromtCache;

            if (zeroDepthAnchor && zeroDepthAnchor.length) {
                if (!isMultigenEnabled() || tokens_already_generated == 0) {
                    finalPromt = appendZeroDepthAnchor(force_name2, zeroDepthAnchor, finalPromt);
                }
            }

            finalPromt = finalPromt.replace(/\r/gm, '');

            if (power_user.collapse_newlines) {
                finalPromt = collapseNewlines(finalPromt);
            }
            let this_amount_gen = parseInt(amount_gen); // how many tokens the AI will be requested to generate
            let this_settings = koboldai_settings[koboldai_setting_names[preset_settings]];

            if (isMultigenEnabled() && type !== 'quiet') {
                // if nothing has been generated yet..
                this_amount_gen = getMultigenAmount();
            }

            let thisPromptBits = [];

            if (main_api == 'kobold' && horde_settings.use_horde && horde_settings.auto_adjust_response_length) {
                this_amount_gen = Math.min(this_amount_gen, adjustedParams.maxLength);
                this_amount_gen = Math.max(this_amount_gen, MIN_AMOUNT_GEN); // prevent validation errors
            }

            let generate_data;
            if (main_api == 'kobold') {
                generate_data = {
                    prompt: finalPromt,
                    gui_settings: true,
                    max_length: amount_gen,
                    temperature: kai_settings.temp,
                    max_context_length: max_context,
                    singleline: kai_settings.single_line,
                };

                if (preset_settings != 'gui' || horde_settings.use_horde) {
                    const maxContext = horde_settings.use_horde && horde_settings.auto_adjust_context_length ? adjustedParams.maxContextLength : max_context;
                    generate_data = getKoboldGenerationData(finalPromt, this_settings, this_amount_gen, maxContext, isImpersonate);
                }
            }
            else if (main_api == 'textgenerationwebui') {
                generate_data = getTextGenGenerationData(finalPromt, this_amount_gen, isImpersonate);
            }
            else if (main_api == 'novel') {
                const this_settings = novelai_settings[novelai_setting_names[nai_settings.preset_settings_novel]];
                generate_data = getNovelGenerationData(finalPromt, this_settings);
            }
            else if (main_api == 'openai') {
                let [prompt, counts] = await prepareOpenAIMessages(name2, storyString, worldInfoBefore, worldInfoAfter, afterScenarioAnchor, promptBias, type, quiet_prompt);
                generate_data = { prompt: prompt };

                // counts will return false if the user has not enabled the token breakdown feature
                if (counts) {
                    parseTokenCounts(counts, thisPromptBits);
                }

                setInContextMessages(openai_messages_count, type);
            } else if (main_api == 'poe') {
                generate_data = { prompt: finalPromt };
            }

            if (power_user.console_log_prompts) {

                console.log(generate_data.prompt);
            }

            let generate_url = getGenerateUrl();
            console.log('rungenerate calling API');

            if (main_api == 'openai') {
                if (isStreamingEnabled() && type !== 'quiet') {
                    streamingProcessor.generator = await sendOpenAIRequest(type, generate_data.prompt, streamingProcessor.abortController.signal);
                }
                else {
                    sendOpenAIRequest(type, generate_data.prompt).then(onSuccess).catch(onError);
                }
            }
            else if (main_api == 'kobold' && horde_settings.use_horde) {
                generateHorde(finalPromt, generate_data).then(onSuccess).catch(onError);
            }
            else if (main_api == 'poe') {
                if (isStreamingEnabled() && type !== 'quiet') {
                    streamingProcessor.generator = await generatePoe(type, finalPromt, streamingProcessor.abortController.signal);
                }
                else {
                    generatePoe(type, finalPromt).then(onSuccess).catch(onError);
                }
            }
            else if (main_api == 'textgenerationwebui' && isStreamingEnabled() && type !== 'quiet') {
                streamingProcessor.generator = await generateTextGenWithStreaming(generate_data, streamingProcessor.abortController.signal);
            }
            else {
                jQuery.ajax({
                    type: 'POST', //
                    url: generate_url, //
                    data: JSON.stringify(generate_data),
                    beforeSend: () => { },
                    cache: false,
                    dataType: "json",
                    contentType: "application/json",
                    success: onSuccess,
                    error: onError
                }); //end of "if not data error"
            }

            //set array object for prompt token itemization of this message
            let currentArrayEntry = Number(thisPromptBits.length - 1);
            let additionalPromptStuff = {
                ...thisPromptBits[currentArrayEntry],
                rawPrompt: generate_data.prompt,
                mesId: Number(count_view_mes),
                worldInfoBefore: worldInfoBefore,
                allAnchors: allAnchors,
                summarizeString: (extension_prompts['1_memory']?.value || ''),
                authorsNoteString: (extension_prompts['2_floating_prompt']?.value || ''),
                worldInfoString: worldInfoString,
                storyString: storyString,
                worldInfoAfter: worldInfoAfter,
                afterScenarioAnchor: afterScenarioAnchor,
                examplesString: examplesString,
                mesSendString: mesSendString,
                generatedPromtCache: generatedPromtCache,
                promptBias: promptBias,
                finalPromt: finalPromt,
                charDescription: charDescription,
                charPersonality: charPersonality,
                scenarioText: scenarioText,
                this_max_context: this_max_context,
                padding: power_user.token_padding,
                main_api: main_api,
            };

            thisPromptBits = additionalPromptStuff;

            //console.log(thisPromptBits);

            itemizedPrompts.push(thisPromptBits);
            //console.log(`pushed prompt bits to itemizedPrompts array. Length is now: ${itemizedPrompts.length}`);

            if (isStreamingEnabled() && type !== 'quiet') {
                hideSwipeButtons();
                let getMessage = await streamingProcessor.generate();

                if (streamingProcessor && !streamingProcessor.isStopped && streamingProcessor.isFinished) {
                    streamingProcessor.onFinishStreaming(streamingProcessor.messageId, getMessage);
                    streamingProcessor = null;
                }
            }

            function onSuccess(data) {
                is_send_press = false;
                if (!data.error) {
                    //const getData = await response.json();
                    let getMessage = extractMessageFromData(data);
                    let title = extractTitleFromData(data);

                    //Pygmalion run again
                    // to make it continue generating so long as it's under max_amount and hasn't signaled
                    // an end to the character's response via typing "You:" or adding "<endoftext>"
                    if (isMultigenEnabled() && type !== 'quiet') {
                        message_already_generated += getMessage;
                        promptBias = '';

                        let this_mes_is_name;
                        ({ this_mes_is_name, getMessage } = extractNameFromMessage(getMessage, force_name2, isImpersonate));

                        if (!isImpersonate) {
                            if (tokens_already_generated == 0) {
                                console.log("New message");
                                ({ type, getMessage } = saveReply(type, getMessage, this_mes_is_name, title));
                            }
                            else {
                                console.log("Should append message");
                                ({ type, getMessage } = saveReply('append', getMessage, this_mes_is_name, title));
                            }
                        } else {
                            let chunk = cleanUpMessage(message_already_generated, true, true);
                            let extract = extractNameFromMessage(chunk, force_name2, isImpersonate);
                            $('#send_textarea').val(extract.getMessage).trigger('input');
                        }

                        if (shouldContinueMultigen(getMessage, isImpersonate)) {
                            hideSwipeButtons();
                            tokens_already_generated += this_amount_gen;            // add new gen amt to any prev gen counter..
                            getMessage = message_already_generated;
                            runGenerate(getMessage);
                            console.log('returning to make generate again');
                            return;
                        }

                        getMessage = message_already_generated.substring(magFirst.length);
                    }

                    //Formating
                    getMessage = cleanUpMessage(getMessage, isImpersonate);

                    let this_mes_is_name;
                    ({ this_mes_is_name, getMessage } = extractNameFromMessage(getMessage, force_name2, isImpersonate));
                    if (getMessage.length > 0) {
                        if (isImpersonate) {
                            $('#send_textarea').val(getMessage).trigger('input');
                            generatedPromtCache = "";
                        }
                        else if (type == 'quiet') {
                            resolve(getMessage);
                        }
                        else {
                            if (!isMultigenEnabled()) {
                                ({ type, getMessage } = saveReply(type, getMessage, this_mes_is_name, title));
                            }
                            else {
                                ({ type, getMessage } = saveReply('appendFinal', getMessage, this_mes_is_name, title));
                            }
                        }
                        activateSendButtons();

                        if (type !== 'quiet') {
                            playMessageSound();
                        }

                        generate_loop_counter = 0;
                    } else {
                        ++generate_loop_counter;

                        if (generate_loop_counter > MAX_GENERATION_LOOPS) {
                            throwCircuitBreakerError();
                        }

                        // regenerate with character speech reenforced
                        // to make sure we leave on swipe type while also adding the name2 appendage
                        setTimeout(() => {
                            Generate(type, { automatic_trigger, force_name2: true, resolve, reject, quiet_prompt, force_chid });
                        }, generate_loop_counter * 1000);
                    }
                } else {
                    activateSendButtons();
                    //console.log('runGenerate calling showSwipeBtns');
                    showSwipeButtons();
                }
                console.log('/savechat called by /Generate');

                saveChatConditional();
                activateSendButtons();
                showSwipeButtons();
                setGenerationProgress(0);
                $('.mes_buttons:last').show();

                if (type !== 'quiet') {
                    resolve();
                }
            };

            function onError(jqXHR, exception) {
                reject(exception);
                $("#send_textarea").removeAttr('disabled');
                is_send_press = false;
                activateSendButtons();
                setGenerationProgress(0);
                console.log(exception);
                console.log(jqXHR);
            };

        } //rungenerate ends
    } else {    //generate's primary loop ends, after this is error handling for no-connection or safety-id
        if (this_chid === undefined || this_chid === 'invalid-safety-id') {
            toastr.warning('Сharacter is not selected');
        }
        is_send_press = false;
    }
    //console.log('generate ending');
} //generate ends

function getBiasStrings(textareaText) {
    let promptBias = '';
    let messageBias = extractMessageBias(textareaText);

    // gets bias of the latest message where it was applied
    for (let mes of chat.slice().reverse()) {
        if (mes && mes.extra && (mes.is_user || mes.is_system || mes.extra.type === system_message_types.NARRATOR)) {
            if (mes.extra.bias && mes.extra.bias.trim().length > 0) {
                promptBias = mes.extra.bias;
            }
            break;
        }
    }

    promptBias = messageBias || promptBias || '';
    return { messageBias, promptBias };
}

function formatMessageHistoryItem(chatItem, isInstruct) {
    const isNarratorType = chatItem?.extra?.type === system_message_types.NARRATOR;
    const characterName = (selected_group || chatItem.force_avatar) ? chatItem.name : name2;
    const itemName = chatItem.is_user ? chatItem['name'] : characterName;
    const shouldPrependName = (chatItem.is_name || chatItem.force_avatar || selected_group) && !isNarratorType;

    let textResult = shouldPrependName ? `${itemName}: ${chatItem.mes}\n` : `${chatItem.mes}\n`;

    if (isInstruct) {
        textResult = formatInstructModeChat(itemName, chatItem.mes, chatItem.is_user, isNarratorType, chatItem.force_avatar);
    }

    textResult = replaceBiasMarkup(textResult);

    return textResult;
}

export function replaceBiasMarkup(str) {
    return (str ?? '').replace(/{{(\*?.*\*?)}}/g, '');
}

function sendMessageAsUser(textareaText, messageBias) {
    chat[chat.length] = {};
    chat[chat.length - 1]['name'] = name1;
    chat[chat.length - 1]['is_user'] = true;
    chat[chat.length - 1]['is_name'] = true;
    chat[chat.length - 1]['send_date'] = humanizedDateTime();
    chat[chat.length - 1]['mes'] = textareaText;
    chat[chat.length - 1]['extra'] = {};

    if (messageBias) {
        console.log('checking bias');
        chat[chat.length - 1]['extra']['bias'] = messageBias;
    }

    addOneMessage(chat[chat.length - 1]);
}

function getMaxContextSize() {
    let this_max_context = 1487;
    if (main_api == 'kobold' || main_api == 'textgenerationwebui') {
        this_max_context = (max_context - amount_gen);
    }
    if (main_api == 'novel') {
        if (novel_tier === 1) {
            this_max_context = 1024;
        } else {
            this_max_context = 2048 - 60; //fix for fat tokens
            if (nai_settings.model_novel == 'krake-v2') {
                this_max_context -= 160;
            }
        }
    }
    if (main_api == 'openai') {
        this_max_context = oai_settings.openai_max_context;
    }
    if (main_api == 'poe') {
        this_max_context = Number(max_context);
    }
    return this_max_context;
}

function parseTokenCounts(counts, thisPromptBits) {
    const total = Object.values(counts).filter(x => !Number.isNaN(x)).reduce((acc, val) => acc + val, 0);

    thisPromptBits.push({
        oaiStartTokens: Object.entries(counts)[0][1],
        oaiPromptTokens: Object.entries(counts)[1][1],
        oaiBiasTokens: Object.entries(counts)[2][1],
        oaiNudgeTokens: Object.entries(counts)[3][1],
        oaiJailbreakTokens: Object.entries(counts)[4][1],
        oaiImpersonateTokens: Object.entries(counts)[5][1],
        oaiExamplesTokens: Object.entries(counts)[6][1],
        oaiConversationTokens: Object.entries(counts)[7][1],
        oaiTotalTokens: total,
    });
}

function adjustChatsSeparator(mesSendString) {
    if (power_user.custom_chat_separator && power_user.custom_chat_separator.length) {
        mesSendString = power_user.custom_chat_separator + '\n' + mesSendString;
    }

    // if chat start formatting is disabled
    else if (power_user.disable_start_formatting) {
        mesSendString = mesSendString;
    }

    // add non-pygma dingus
    else if (!is_pygmalion) {
        mesSendString = '\nThen the roleplay chat between ' + name1 + ' and ' + name2 + ' begins.\n' + mesSendString;
    }

    // add pygma <START>
    else {
        mesSendString = '<START>\n' + mesSendString;
        //mesSendString = mesSendString; //This edit simply removes the first "<START>" that is prepended to all context prompts
    }

    return mesSendString;
}

function appendZeroDepthAnchor(force_name2, zeroDepthAnchor, finalPromt) {
    const trimBothEnds = !force_name2 && !is_pygmalion;
    let trimmedPrompt = (trimBothEnds ? zeroDepthAnchor.trim() : zeroDepthAnchor.trimEnd());

    if (trimBothEnds && !finalPromt.endsWith('\n')) {
        finalPromt += '\n';
    }

    finalPromt += trimmedPrompt;

    if (force_name2 || is_pygmalion) {
        finalPromt += ' ';
    }

    return finalPromt;
}

function getMultigenAmount() {
    let this_amount_gen = parseInt(amount_gen);

    if (tokens_already_generated === 0) {
        // if the max gen setting is > 50...(
        if (parseInt(amount_gen) >= power_user.multigen_first_chunk) {
            // then only try to make 50 this cycle..
            this_amount_gen = power_user.multigen_first_chunk;
        }
        else {
            // otherwise, make as much as the max amount request.
            this_amount_gen = parseInt(amount_gen);
        }
    }
    // if we already received some generated text...
    else {
        // if the remaining tokens to be made is less than next potential cycle count
        if (parseInt(amount_gen) - tokens_already_generated < power_user.multigen_next_chunks) {
            // subtract already generated amount from the desired max gen amount
            this_amount_gen = parseInt(amount_gen) - tokens_already_generated;
        }
        else {
            // otherwise make the standard cycle amount (first 50, and 30 after that)
            this_amount_gen = power_user.multigen_next_chunks;
        }
    }
    return this_amount_gen;
}

function promptItemize(itemizedPrompts, requestedMesId) {
    var incomingMesId = Number(requestedMesId);
    console.log(`looking for MesId ${incomingMesId}`);
    var thisPromptSet = undefined;

    for (var i = 0; i < itemizedPrompts.length; i++) {
        if (itemizedPrompts[i].mesId === incomingMesId) {
            thisPromptSet = i;
            PromptArrayItemForRawPromptDisplay = Number(i);
        }
    }

    if (thisPromptSet === undefined) {
        console.log(`couldnt find the right mesId. looked for ${incomingMesId}`);
        console.log(itemizedPrompts);
        return null;
    }

    //these happen regardless of API
    var charPersonalityTokens = getTokenCount(itemizedPrompts[thisPromptSet].charPersonality);
    var charDescriptionTokens = getTokenCount(itemizedPrompts[thisPromptSet].charDescription);
    var scenarioTextTokens = getTokenCount(itemizedPrompts[thisPromptSet].scenarioText);
    var allAnchorsTokens = getTokenCount(itemizedPrompts[thisPromptSet].allAnchors);
    var summarizeStringTokens = getTokenCount(itemizedPrompts[thisPromptSet].summarizeString);
    var authorsNoteStringTokens = getTokenCount(itemizedPrompts[thisPromptSet].authorsNoteString);
    var afterScenarioAnchorTokens = getTokenCount(itemizedPrompts[thisPromptSet].afterScenarioAnchor);
    var zeroDepthAnchorTokens = getTokenCount(itemizedPrompts[thisPromptSet].afterScenarioAnchor);
    var worldInfoStringTokens = getTokenCount(itemizedPrompts[thisPromptSet].worldInfoString);
    var thisPrompt_max_context = itemizedPrompts[thisPromptSet].this_max_context;
    var thisPrompt_padding = itemizedPrompts[thisPromptSet].padding;
    var promptBiasTokens = getTokenCount(itemizedPrompts[thisPromptSet].promptBias);
    var this_main_api = itemizedPrompts[thisPromptSet].main_api;

    if (this_main_api == 'openai') {
        //for OAI API
        //console.log('-- Counting OAI Tokens');

        //var finalPromptTokens = itemizedPrompts[thisPromptSet].oaiTotalTokens;
        var oaiStartTokens = itemizedPrompts[thisPromptSet].oaiStartTokens;
        var oaiPromptTokens = itemizedPrompts[thisPromptSet].oaiPromptTokens;
        var ActualChatHistoryTokens = itemizedPrompts[thisPromptSet].oaiConversationTokens;
        var examplesStringTokens = itemizedPrompts[thisPromptSet].oaiExamplesTokens;
        var oaiBiasTokens = itemizedPrompts[thisPromptSet].oaiBiasTokens;
        var oaiJailbreakTokens = itemizedPrompts[thisPromptSet].oaiJailbreakTokens;
        var oaiNudgeTokens = itemizedPrompts[thisPromptSet].oaiNudgeTokens;
        var oaiImpersonateTokens = itemizedPrompts[thisPromptSet].oaiImpersonateTokens;
        var finalPromptTokens =
            oaiBiasTokens +
            oaiImpersonateTokens +
            oaiJailbreakTokens +
            oaiNudgeTokens +
            oaiPromptTokens +
            ActualChatHistoryTokens +
            charDescriptionTokens +
            charPersonalityTokens +
            allAnchorsTokens +
            worldInfoStringTokens +
            examplesStringTokens;
        // OAI doesn't use padding
        thisPrompt_padding = 0;
        // Max context size - max completion tokens
        thisPrompt_max_context = (oai_settings.openai_max_context - oai_settings.openai_max_tokens);
    } else {
        //for non-OAI APIs
        //console.log('-- Counting non-OAI Tokens');
        var finalPromptTokens = getTokenCount(itemizedPrompts[thisPromptSet].finalPromt);
        var storyStringTokens = getTokenCount(itemizedPrompts[thisPromptSet].storyString);
        var examplesStringTokens = getTokenCount(itemizedPrompts[thisPromptSet].examplesString);
        var mesSendStringTokens = getTokenCount(itemizedPrompts[thisPromptSet].mesSendString)
        var ActualChatHistoryTokens = mesSendStringTokens - allAnchorsTokens + power_user.token_padding;

        var totalTokensInPrompt =
            storyStringTokens +     //chardefs total
            worldInfoStringTokens +
            ActualChatHistoryTokens +  //chat history
            allAnchorsTokens +      // AN and/or legacy anchors
            //afterScenarioAnchorTokens +       //only counts if AN is set to 'after scenario'
            //zeroDepthAnchorTokens +           //same as above, even if AN not on 0 depth
            promptBiasTokens;       //{{}}
        //- thisPrompt_padding;  //not sure this way of calculating is correct, but the math results in same value as 'finalPromt'
    }

    if (this_main_api == 'openai') {
        //console.log('-- applying % on OAI tokens');
        var oaiStartTokensPercentage = ((oaiStartTokens / (finalPromptTokens)) * 100).toFixed(2);
        var storyStringTokensPercentage = ((oaiPromptTokens / (finalPromptTokens)) * 100).toFixed(2);
        var ActualChatHistoryTokensPercentage = ((ActualChatHistoryTokens / (finalPromptTokens)) * 100).toFixed(2);
        var promptBiasTokensPercentage = ((oaiBiasTokens / (finalPromptTokens)) * 100).toFixed(2);
        var worldInfoStringTokensPercentage = ((worldInfoStringTokens / (finalPromptTokens)) * 100).toFixed(2);
        var allAnchorsTokensPercentage = ((allAnchorsTokens / (finalPromptTokens)) * 100).toFixed(2);
        var selectedTokenizer = `tiktoken (${oai_settings.openai_model})`;
        var oaiSystemTokens = oaiImpersonateTokens + oaiJailbreakTokens + oaiNudgeTokens + oaiStartTokens;
        var oaiSystemTokensPercentage = ((oaiSystemTokens / (finalPromptTokens)) * 100).toFixed(2);

    } else {
        //console.log('-- applying % on non-OAI tokens');
        var storyStringTokensPercentage = ((storyStringTokens / (totalTokensInPrompt)) * 100).toFixed(2);
        var ActualChatHistoryTokensPercentage = ((ActualChatHistoryTokens / (totalTokensInPrompt)) * 100).toFixed(2);
        var promptBiasTokensPercentage = ((promptBiasTokens / (totalTokensInPrompt)) * 100).toFixed(2);
        var worldInfoStringTokensPercentage = ((worldInfoStringTokens / (totalTokensInPrompt)) * 100).toFixed(2);
        var allAnchorsTokensPercentage = ((allAnchorsTokens / (totalTokensInPrompt)) * 100).toFixed(2);
        var selectedTokenizer = $("#tokenizer").find(':selected').text();
    }

    if (this_main_api == 'openai') {
        //console.log('-- calling popup for OAI tokens');
        callPopup(
            `
        <h3>Prompt Itemization</h3>
        Tokenizer: TikToken<br>
        API Used: ${this_main_api}<br>
        <span class="tokenItemizingSubclass">
            Only the white numbers really matter. All numbers are estimates.
            Grey color items may not have been included in the context due to certain prompt format settings.
        </span>
        <div id="showRawPrompt" class="fa-solid fa-square-poll-horizontal menu_button"></div>
        <hr class="sysHR">
        <div class="justifyLeft">
            <div class="flex-container">
                <div class="flex-container flex1 flexFlowColumns flexNoGap wide50p tokenGraph">
                <div class="wide100p" style="background-color: grey; height: ${oaiSystemTokensPercentage}%;"></div>
                    <div class="wide100p" style="background-color: indianred; height: ${storyStringTokensPercentage}%;"></div>
                    <div class="wide100p" style="background-color: gold; height: ${worldInfoStringTokensPercentage}%;"></div>
                    <div class="wide100p" style="background-color: palegreen; height: ${ActualChatHistoryTokensPercentage}%;"></div>
                    <div class="wide100p" style="background-color: cornflowerblue; height: ${allAnchorsTokensPercentage}%;"></div>
                    <div class="wide100p" style="background-color: mediumpurple; height: ${promptBiasTokensPercentage}%;"></div>
                </div>
                <div class="flex-container wide50p">
                    <div class="wide100p flex-container flexNoGap flexFlowColumn">
                        <div class="flex-container wide100p">
                            <div class="flex1" style="color: grey;">System Info:</div>
                            <div  class=""> ${oaiSystemTokens}</div>
                        </div>
                        <div class="flex-container ">
                            <div  class=" flex1 tokenItemizingSubclass">-- Chat Start: </div>
                            <div  class="tokenItemizingSubclass"> ${oaiStartTokens}</div>
                        </div>
                        <div class="flex-container ">
                            <div  class=" flex1 tokenItemizingSubclass">-- Jailbreak: </div>
                            <div  class="tokenItemizingSubclass">${oaiJailbreakTokens}</div>
                        </div>
                        <div class="flex-container ">
                            <div  class=" flex1 tokenItemizingSubclass">-- NSFW: </div>
                            <div  class="tokenItemizingSubclass">??</div>
                        </div>
                        <div class="flex-container ">
                            <div  class=" flex1 tokenItemizingSubclass">-- Nudge: </div>
                            <div  class="tokenItemizingSubclass">${oaiNudgeTokens}</div>
                        </div>
                        <div class="flex-container ">
                            <div  class=" flex1 tokenItemizingSubclass">-- Impersonate: </div>
                            <div  class="tokenItemizingSubclass">${oaiImpersonateTokens}</div>
                        </div>
                    </div>
                    <div class="wide100p flex-container flexNoGap flexFlowColumn">
                        <div class="flex-container wide100p">
                            <div class="flex1" style="color: indianred;">Prompt Tokens:</div>
                            <div  class=""> ${oaiPromptTokens}</div>
                        </div>
                        <div class="flex-container ">
                            <div  class=" flex1 tokenItemizingSubclass">-- Description: </div>
                            <div  class="tokenItemizingSubclass">${charDescriptionTokens}</div>
                        </div>
                        <div class="flex-container ">
                            <div  class=" flex1 tokenItemizingSubclass">-- Personality:</div>
                            <div  class="tokenItemizingSubclass"> ${charPersonalityTokens}</div>
                        </div>
                        <div class="flex-container ">
                            <div  class=" flex1 tokenItemizingSubclass">-- Scenario: </div>
                            <div  class="tokenItemizingSubclass">${scenarioTextTokens}</div>
                        </div>
                        <div class="flex-container ">
                            <div  class=" flex1 tokenItemizingSubclass">-- Examples:</div>
                            <div  class="tokenItemizingSubclass"> ${examplesStringTokens}</div>
                        </div>
                    </div>
                    <div class="wide100p flex-container">
                        <div  class="flex1" style="color: gold;">World Info:</div>
                        <div  class="">${worldInfoStringTokens}</div>
                    </div>
                    <div class="wide100p flex-container">
                        <div  class="flex1" style="color: palegreen;">Chat History:</div>
                        <div  class=""> ${ActualChatHistoryTokens}</div>
                    </div>
                    <div class="wide100p flex-container flexNoGap flexFlowColumn">
                        <div class="wide100p flex-container">
                            <div  class="flex1" style="color: cornflowerblue;">Extensions:</div>
                            <div  class="">${allAnchorsTokens}</div>
                        </div>
                        <div class="flex-container ">
                            <div  class=" flex1 tokenItemizingSubclass">-- Summarize: </div>
                            <div  class="tokenItemizingSubclass">${summarizeStringTokens}</div>
                        </div>
                        <div class="flex-container ">
                            <div  class=" flex1 tokenItemizingSubclass">-- Author's Note:</div>
                            <div  class="tokenItemizingSubclass"> ${authorsNoteStringTokens}</div>
                        </div>
                    </div>
                    <div class="wide100p flex-container">
                        <div  class="flex1" style="color: mediumpurple;">{{}} Bias:</div><div  class="">${oaiBiasTokens}</div>
                    </div>
                </div>

            </div>
            <hr class="sysHR">
            <div class="wide100p flex-container flexFlowColumns">
                <div class="flex-container wide100p">
                    <div  class="flex1">Total Tokens in Prompt:</div><div  class=""> ${finalPromptTokens}</div>
                </div>
                <div class="flex-container wide100p">
                    <div  class="flex1">Max Context (Context Size - Response Length):</div><div  class="">${thisPrompt_max_context}</div>
                </div>
            </div>
        </div>
        <hr class="sysHR">
        `, 'text'
        );

    } else {
        //console.log('-- calling popup for non-OAI tokens');
        callPopup(
            `
        <h3>Prompt Itemization</h3>
        Tokenizer: ${selectedTokenizer}<br>
        API Used: ${this_main_api}<br>
        <span class="tokenItemizingSubclass">
            Only the white numbers really matter. All numbers are estimates.
            Grey color items may not have been included in the context due to certain prompt format settings.
        </span>
        <div id="showRawPrompt" class="fa-solid fa-square-poll-horizontal menu_button"></div>
        <hr class="sysHR">
        <div class="justifyLeft">
            <div class="flex-container">
                <div class="flex-container flex1 flexFlowColumns flexNoGap wide50p tokenGraph">
                    <div class="wide100p" style="background-color: indianred; height: ${storyStringTokensPercentage}%;"></div>
                    <div class="wide100p" style="background-color: gold; height: ${worldInfoStringTokensPercentage}%;"></div>
                    <div class="wide100p" style="background-color: palegreen; height: ${ActualChatHistoryTokensPercentage}%;"></div>
                    <div class="wide100p" style="background-color: cornflowerblue; height: ${allAnchorsTokensPercentage}%;"></div>
                    <div class="wide100p" style="background-color: mediumpurple; height: ${promptBiasTokensPercentage}%;"></div>
                </div>
                <div class="flex-container wide50p">
                    <div class="wide100p flex-container flexNoGap flexFlowColumn">
                        <div class="flex-container wide100p">
                            <div class="flex1" style="color: indianred;"> Character Definitions:</div>
                            <div  class=""> ${storyStringTokens}</div>
                        </div>
                        <div class="flex-container ">
                            <div  class=" flex1 tokenItemizingSubclass">-- Description: </div>
                            <div  class="tokenItemizingSubclass">${charDescriptionTokens}</div>
                        </div>
                        <div class="flex-container ">
                            <div  class=" flex1 tokenItemizingSubclass">-- Personality:</div>
                            <div  class="tokenItemizingSubclass"> ${charPersonalityTokens}</div>
                        </div>
                        <div class="flex-container ">
                            <div  class=" flex1 tokenItemizingSubclass">-- Scenario: </div>
                            <div  class="tokenItemizingSubclass">${scenarioTextTokens}</div>
                        </div>
                        <div class="flex-container ">
                            <div  class=" flex1 tokenItemizingSubclass">-- Examples:</div>
                            <div  class="tokenItemizingSubclass"> ${examplesStringTokens}</div>
                        </div>
                    </div>
                    <div class="wide100p flex-container">
                        <div  class="flex1" style="color: gold;">World Info:</div>
                        <div  class="">${worldInfoStringTokens}</div>
                    </div>
                    <div class="wide100p flex-container">
                        <div  class="flex1" style="color: palegreen;">Chat History:</div>
                        <div  class=""> ${ActualChatHistoryTokens}</div>
                    </div>
                    <div class="wide100p flex-container flexNoGap flexFlowColumn">
                        <div class="wide100p flex-container">
                            <div  class="flex1" style="color: cornflowerblue;">Extensions:</div>
                            <div  class="">${allAnchorsTokens}</div>
                        </div>
                        <div class="flex-container ">
                            <div  class=" flex1 tokenItemizingSubclass">-- Summarize: </div>
                            <div  class="tokenItemizingSubclass">${summarizeStringTokens}</div>
                        </div>
                        <div class="flex-container ">
                            <div  class=" flex1 tokenItemizingSubclass">-- Author's Note:</div>
                            <div  class="tokenItemizingSubclass"> ${authorsNoteStringTokens}</div>
                        </div>
                    </div>
                    <div class="wide100p flex-container">
                        <div  class="flex1" style="color: mediumpurple;">{{}} Bias:</div><div  class="">${promptBiasTokens}</div>
                    </div>
                </div>

            </div>
            <hr class="sysHR">
            <div class="wide100p flex-container flexFlowColumns">
                <div class="flex-container wide100p">
                    <div  class="flex1">Total Tokens in Prompt:</div><div  class=""> ${totalTokensInPrompt}</div>
                </div>
                    <!-- <div  class="flex1">finalPromt:</div><div  class=""> ${finalPromptTokens}</div> -->
                <div class="flex-container wide100p">
                    <div  class="flex1">Max Context:</div><div  class="">${thisPrompt_max_context}</div>
                </div>
                <div class="flex-container wide100p">
                    <div  class="flex1">- Padding:</div><div  class=""> ${thisPrompt_padding}</div>
                </div>
                <div class="flex-container wide100p">
                    <div  class="flex1">Actual Max Context Allowed:</div><div  class="">${thisPrompt_max_context - thisPrompt_padding}</div>
                </div>
            </div>
        </div>
        <hr class="sysHR">
        `, 'text'
        );
    }
}

function setInContextMessages(lastmsg, type) {
    $("#chat .mes").removeClass('lastInContext');

    if (type === 'swipe' || type === 'regenerate') {
        lastmsg++;
    }

    $('#chat .mes:not([is_system="true"])').eq(-lastmsg).addClass('lastInContext');
}

// TODO: move to textgen-settings.js
function getTextGenGenerationData(finalPromt, this_amount_gen, isImpersonate) {
    return {
        'prompt': finalPromt,
        'max_new_tokens': this_amount_gen,
        'do_sample': textgenerationwebui_settings.do_sample,
        'temperature': textgenerationwebui_settings.temp,
        'top_p': textgenerationwebui_settings.top_p,
        'typical_p': textgenerationwebui_settings.typical_p,
        'repetition_penalty': textgenerationwebui_settings.rep_pen,
        'encoder_repetition_penalty': textgenerationwebui_settings.encoder_rep_pen,
        'top_k': textgenerationwebui_settings.top_k,
        'min_length': textgenerationwebui_settings.min_length,
        'no_repeat_ngram_size': textgenerationwebui_settings.no_repeat_ngram_size,
        'num_beams': textgenerationwebui_settings.num_beams,
        'penalty_alpha': textgenerationwebui_settings.penalty_alpha,
        'length_penalty': textgenerationwebui_settings.length_penalty,
        'early_stopping': textgenerationwebui_settings.early_stopping,
        'seed': textgenerationwebui_settings.seed,
        'add_bos_token': textgenerationwebui_settings.add_bos_token,
        'stopping_strings': getStoppingStrings(isImpersonate, false),
        'truncation_length': max_context,
        'ban_eos_token': textgenerationwebui_settings.ban_eos_token,
        'skip_special_tokens': textgenerationwebui_settings.skip_special_tokens,
    };
}

// TODO: move to nai-settings.js
function getNovelGenerationData(finalPromt, this_settings) {
    return {
        "input": finalPromt,
        "model": nai_settings.model_novel,
        "use_string": true,
        "temperature": parseFloat(nai_settings.temp_novel),
        "max_length": this_settings.max_length,
        "min_length": this_settings.min_length,
        "tail_free_sampling": this_settings.tail_free_sampling,
        "repetition_penalty": parseFloat(nai_settings.rep_pen_novel),
        "repetition_penalty_range": parseInt(nai_settings.rep_pen_size_novel),
        "repetition_penalty_frequency": this_settings.repetition_penalty_frequency,
        "repetition_penalty_presence": this_settings.repetition_penalty_presence,
        //"stop_sequences": {{187}},
        //bad_words_ids = {{50256}, {0}, {1}};
        //generate_until_sentence = true;
        "use_cache": false,
        //use_string = true;
        "return_full_text": false,
        "prefix": "vanilla",
        "order": this_settings.order
    };
}

function getGenerateUrl() {
    let generate_url = '';
    if (main_api == 'kobold') {
        generate_url = '/generate';
    } else if (main_api == 'textgenerationwebui') {
        generate_url = '/generate_textgenerationwebui';
    } else if (main_api == 'novel') {
        generate_url = '/generate_novelai';
    }
    return generate_url;
}

function shouldContinueMultigen(getMessage, isImpersonate) {
    if (power_user.instruct.enabled && power_user.instruct.stop_sequence) {
        if (message_already_generated.indexOf(power_user.instruct.stop_sequence) !== -1) {
            return false;
        }
    }

    // stopping name string
    const nameString = isImpersonate ? `${name2}:` : (is_pygmalion ? 'You:' : `${name1}:`);
    // if there is no 'You:' in the response msg
    const doesNotContainName = message_already_generated.indexOf(nameString) === -1;
    //if there is no <endoftext> stamp in the response msg
    const isNotEndOfText = message_already_generated.indexOf('<|endoftext|>') === -1;
    //if the gen'd msg is less than the max response length..
    const notReachedMax = tokens_already_generated < parseInt(amount_gen);
    //if we actually have gen'd text at all...
    const msgHasText = getMessage.length > 0;
    return doesNotContainName && isNotEndOfText && notReachedMax && msgHasText;
}

function extractNameFromMessage(getMessage, force_name2, isImpersonate) {
    const nameToTrim = isImpersonate ? name1 : name2;
    let this_mes_is_name = true;
    if (getMessage.startsWith(nameToTrim + ":")) {
        getMessage = getMessage.replace(nameToTrim + ':', '');
        getMessage = getMessage.trimStart();
    } else {
        this_mes_is_name = false;
    }
    // Like OAI, Poe is very unlikely to send you an incomplete message.
    // But it doesn't send "name:" either, so we assume that we always have a name
    // prepend to have clearer logs when building up a prompt context.
    // Instruct mode needs to have it on to make sure you won't have names lost
    // if disable in a middle of a solo chat.
    if (force_name2 || main_api == 'poe' || power_user.instruct.enabled)
        this_mes_is_name = true;

    if (isImpersonate) {
        getMessage = getMessage.trim();
    }

    return { this_mes_is_name, getMessage };
}

function throwCircuitBreakerError() {
    callPopup(`Could not extract reply in ${MAX_GENERATION_LOOPS} attempts. Try generating again`, 'text');
    generate_loop_counter = 0;
    $("#send_textarea").removeAttr('disabled');
    is_send_press = false;
    activateSendButtons();
    setGenerationProgress(0);
    showSwipeButtons();
    $('.mes_buttons:last').show();
    throw new Error('Generate circuit breaker interruption');
}

function extractTitleFromData(data) {
    if (main_api == 'kobold' && horde_settings.use_horde) {
        return data.workerName;
    }

    return undefined;
}

function extractMessageFromData(data) {
    let getMessage = "";

    if (main_api == 'kobold' && !horde_settings.use_horde) {
        getMessage = data.results[0].text;
    }

    if (main_api == 'kobold' && horde_settings.use_horde) {
        getMessage = data.text;
    }

    if (main_api == 'textgenerationwebui') {
        getMessage = data.results[0].text;
    }

    if (main_api == 'novel') {
        getMessage = data.output;
    }

    if (main_api == 'openai' || main_api == 'poe') {
        getMessage = data;
    }

    return getMessage;
}

function cleanUpMessage(getMessage, isImpersonate, displayIncompleteSentences = false) {
    if (!displayIncompleteSentences && power_user.trim_sentences) {
        getMessage = end_trim_to_sentence(getMessage, power_user.include_newline);
    }

    if (power_user.collapse_newlines) {
        getMessage = collapseNewlines(getMessage);
    }

    getMessage = $.trim(getMessage);
    // trailing invisible whitespace before every newlines, on a multiline string
    // "trailing whitespace on newlines       \nevery line of the string    \n?sample text" ->
    // "trailing whitespace on newlines\nevery line of the string\nsample text"
    getMessage = getMessage.replace(/[^\S\r\n]+$/gm, "");
    if (is_pygmalion) {
        getMessage = getMessage.replace(/<USER>/g, name1);
        getMessage = getMessage.replace(/<BOT>/g, name2);
        getMessage = getMessage.replace(/You:/g, name1 + ':');
    }

    let nameToTrim = isImpersonate ? name2 : name1;

    if (isImpersonate) {
        nameToTrim = power_user.allow_name2_display ? '' : name2;
    }
    else {
        nameToTrim = power_user.allow_name1_display ? '' : name1;
    }

    if (nameToTrim && getMessage.indexOf(`${nameToTrim}:`) == 0) {
        getMessage = getMessage.substr(0, getMessage.indexOf(`${nameToTrim}:`));
    }
    if (nameToTrim && getMessage.indexOf(`\n${nameToTrim}:`) > 0) {
        getMessage = getMessage.substr(0, getMessage.indexOf(`\n${nameToTrim}:`));
    }
    if (getMessage.indexOf('<|endoftext|>') != -1) {
        getMessage = getMessage.substr(0, getMessage.indexOf('<|endoftext|>'));

    }
    if (power_user.instruct.enabled && power_user.instruct.stop_sequence) {
        if (getMessage.indexOf(power_user.instruct.stop_sequence) != -1) {
            getMessage = getMessage.substring(0, getMessage.indexOf(power_user.instruct.stop_sequence));
        }
    }
    if (power_user.instruct.enabled && power_user.instruct.input_sequence && isImpersonate) {
        getMessage = getMessage.replaceAll(power_user.instruct.input_sequence, '');
    }
    if (power_user.instruct.enabled && power_user.instruct.output_sequence && !isImpersonate) {
        getMessage = getMessage.replaceAll(power_user.instruct.output_sequence, '');
    }
    // clean-up group message from excessive generations
    if (selected_group) {
        getMessage = cleanGroupMessage(getMessage);
    }

    if (isImpersonate) {
        getMessage = getMessage.trim();
    }

    const stoppingStrings = getStoppingStrings(isImpersonate, false);
    //console.log('stopping on these strings: ');
    //console.log(stoppingStrings);

    for (const stoppingString of stoppingStrings) {
        if (stoppingString.length) {
            for (let j = stoppingString.length - 1; j > 0; j--) {
                if (getMessage.slice(-j) === stoppingString.slice(0, j)) {
                    getMessage = getMessage.slice(0, -j);
                    break;
                }
            }
        }
    }
    if (power_user.auto_fix_generated_markdown) {
        getMessage = fixMarkdown(getMessage);
    }
    return getMessage;
}

function saveReply(type, getMessage, this_mes_is_name, title) {
    if (type != 'append' && type != 'appendFinal' && chat.length && (chat[chat.length - 1]['swipe_id'] === undefined ||
        chat[chat.length - 1]['is_user'])) {
        type = 'normal';
    }

    const generationFinished = new Date();
    const img = extractImageFromMessage(getMessage);
    getMessage = img.getMessage;

    if (type === 'swipe') {
        chat[chat.length - 1]['swipes'].length++;
        if (chat[chat.length - 1]['swipe_id'] === chat[chat.length - 1]['swipes'].length - 1) {
            chat[chat.length - 1]['title'] = title;
            chat[chat.length - 1]['mes'] = getMessage;
            chat[chat.length - 1]['gen_started'] = generation_started;
            chat[chat.length - 1]['gen_finished'] = generationFinished;
            addOneMessage(chat[chat.length - 1], { type: 'swipe' });
        } else {
            chat[chat.length - 1]['mes'] = getMessage;
        }
    } else if (type === 'append') {
        console.log("Trying to append.")
        chat[chat.length - 1]['title'] = title;
        chat[chat.length - 1]['mes'] += getMessage;
        chat[chat.length - 1]['gen_started'] = generation_started;
        chat[chat.length - 1]['gen_finished'] = generationFinished;
        addOneMessage(chat[chat.length - 1], { type: 'swipe' });
    } else if (type === 'appendFinal') {
        console.log("Trying to appendFinal.")
        chat[chat.length - 1]['title'] = title;
        chat[chat.length - 1]['mes'] = getMessage;
        chat[chat.length - 1]['gen_started'] = generation_started;
        chat[chat.length - 1]['gen_finished'] = generationFinished;
        addOneMessage(chat[chat.length - 1], { type: 'swipe' });

    } else {
        console.log('entering chat update routine for non-swipe post');
        chat[chat.length] = {};
        chat[chat.length - 1]['extra'] = {};
        chat[chat.length - 1]['name'] = name2;
        chat[chat.length - 1]['is_user'] = false;
        chat[chat.length - 1]['is_name'] = this_mes_is_name;
        chat[chat.length - 1]['send_date'] = humanizedDateTime();
        getMessage = $.trim(getMessage);
        chat[chat.length - 1]['mes'] = getMessage;
        chat[chat.length - 1]['title'] = title;
        chat[chat.length - 1]['gen_started'] = generation_started;
        chat[chat.length - 1]['gen_finished'] = generationFinished;

        if (selected_group) {
            console.log('entering chat update for groups');
            let avatarImg = 'img/ai4.png';
            if (characters[this_chid].avatar != 'none') {
                avatarImg = getThumbnailUrl('avatar', characters[this_chid].avatar);
            }
            chat[chat.length - 1]['is_name'] = true;
            chat[chat.length - 1]['force_avatar'] = avatarImg;
            chat[chat.length - 1]['original_avatar'] = characters[this_chid].avatar;
            chat[chat.length - 1]['extra']['gen_id'] = group_generation_id;
        }

        saveImageToMessage(img, chat[chat.length - 1]);
        addOneMessage(chat[chat.length - 1]);
    }

    const item = chat[chat.length - 1];
    if (item['swipe_id'] !== undefined) {
        item['swipes'][item['swipes'].length - 1] = item['mes'];
    } else {
        item['swipe_id'] = 0;
        item['swipes'] = [];
        item['swipes'][0] = chat[chat.length - 1]['mes'];
    }

    return { type, getMessage };
}

function saveImageToMessage(img, mes) {
    if (mes && img.image) {
        if (typeof mes.extra !== 'object') {
            mes.extra = {};
        }
        mes.extra.image = img.image;
        mes.extra.title = img.title;
    }
}

function extractImageFromMessage(getMessage) {
    const regex = /<img src="(.*?)".*?alt="(.*?)".*?>/g;
    const results = regex.exec(getMessage);
    const image = results ? results[1] : '';
    const title = results ? results[2] : '';
    getMessage = getMessage.replace(regex, '');
    return { getMessage, image, title };
}

export function isMultigenEnabled() {
    return power_user.multigen && (main_api == 'textgenerationwebui' || main_api == 'kobold' || main_api == 'novel');
}

function activateSendButtons() {
    is_send_press = false;
    $("#send_but").css("display", "flex");
    $("#loading_mes").css("display", "none");
    $("#send_textarea").attr("disabled", false);
}

function deactivateSendButtons() {
    $("#send_but").css("display", "none");
    $("#loading_mes").css("display", "flex");
}

function resetChatState() {
    //unsets expected chid before reloading (related to getCharacters/printCharacters from using old arrays)
    this_chid = "invalid-safety-id";
    // replaces deleted charcter name with system user since it will be displayed next.
    name2 = systemUserName;
    // sets up system user to tell user about having deleted a character
    chat = [...safetychat];
    // resets chat metadata
    chat_metadata = {};
    // resets the characters array, forcing getcharacters to reset
    characters.length = 0;
}

export function setMenuType(value) {
    menu_type = value;
}

function setCharacterId(value) {
    this_chid = value;
}

function setCharacterName(value) {
    name2 = value;
}

function setOnlineStatus(value) {
    online_status = value;
}

function setEditedMessageId(value) {
    this_edit_mes_id = value;
}

function setSendButtonState(value) {
    is_send_press = value;
}

function resultCheckStatusNovel() {
    is_api_button_press_novel = false;
    checkOnlineStatus();
    $("#api_loading_novel").css("display", "none");
    $("#api_button_novel").css("display", "inline-block");
}

async function renameCharacter() {
    const oldAvatar = characters[this_chid].avatar;
    const newValue = await callPopup('<h3>New name:</h3>', 'input', characters[this_chid].name);

    if (newValue && newValue !== characters[this_chid].name) {
        const body = JSON.stringify({ avatar_url: oldAvatar, new_name: newValue });
        const response = await fetch('/renamecharacter', {
            method: 'POST',
            headers: getRequestHeaders(),
            body,
        });

        try {
            if (response.ok) {
                const data = await response.json();
                const newAvatar = data.avatar;

                // Replace tags list
                renameTagKey(oldAvatar, newAvatar);

                // Reload characters list
                await getCharacters();

                // Find newly renamed character
                const newChId = characters.findIndex(c => c.avatar == data.avatar);

                if (newChId !== -1) {
                    // Select the character after the renaming
                    this_chid = -1;
                    $(`.character_select[chid="${newChId}"]`).click();

                    // Async delay to update UI
                    await delay(1);

                    if (this_chid === -1) {
                        throw new Error('New character not selected');
                    }

                    // Also rename as a group member
                    await renameGroupMember(oldAvatar, newAvatar, newValue);
                    callPopup('<h3>Character renamed!</h3>Sprites folder (if any) should be renamed manually.', 'text');
                }
                else {
                    throw new Error('Newly renamed character was lost?');
                }
            }
            else {
                throw new Error('Could not rename the character');
            }
        }
        catch {
            // Reloading to prevent data corruption
            await callPopup('Something went wrong. The page will be reloaded.', 'text');
            location.reload();
        }
    }
}

async function saveChat(chat_name, withMetadata) {
    const metadata = { ...chat_metadata, ...(withMetadata || {}) };
    let file_name = chat_name ?? characters[this_chid].chat;
    characters[this_chid]['date_last_chat'] = Date.now();
    sortCharactersList();
    chat.forEach(function (item, i) {
        if (item["is_group"]) {
            alert('Trying to save group chat with regular saveChat function. Aborting to prevent corruption.');
            throw new Error('Group chat saved from saveChat');
        }
        /*
        if (item.is_user) {
            //var str = item.mes.replace(`${name1}:`, `${name1}:`);
            //chat[i].mes = str;
            //chat[i].name = name1;
        } else if (i !== chat.length - 1 && chat[i].swipe_id !== undefined) {
            //  delete chat[i].swipes;
            //  delete chat[i].swipe_id;
        }
        */
    });
    var save_chat = [
        {
            user_name: name1,
            character_name: name2,
            create_date: chat_create_date,
            chat_metadata: metadata,
        },
        ...chat,
    ];
    return jQuery.ajax({
        type: "POST",
        url: "/savechat",
        data: JSON.stringify({
            ch_name: characters[this_chid].name,
            file_name: file_name,
            chat: save_chat,
            avatar_url: characters[this_chid].avatar,
        }),
        beforeSend: function () {

        },
        cache: false,
        dataType: "json",
        contentType: "application/json",
        success: function (data) { },
        error: function (jqXHR, exception) {
            console.log(exception);
            console.log(jqXHR);
        },
    });
}

async function read_avatar_load(input) {
    if (input.files && input.files[0]) {
        if (selected_button == "create") {
            create_save_avatar = input.files;
        }

        const e = await new Promise((resolve, reject) => {
            const reader = new FileReader();
            reader.onload = resolve;
            reader.onerror = reject;
            reader.readAsDataURL(input.files[0]);
        })

        $('#dialogue_popup').addClass('large_dialogue_popup wide_dialogue_popup');

        const croppedImage = await callPopup(getCropPopup(e.target.result), 'avatarToCrop');

        $("#avatar_load_preview").attr("src", croppedImage || e.target.result);

        if (menu_type == "create") {
            return;
        }

        $("#create_button").trigger('click');

        const formData = new FormData($("#form_create").get(0));

        $(".mes").each(async function () {
            if ($(this).attr("is_system") == 'true') {
                return;
            }
            if ($(this).attr("is_user") == 'true') {
                return;
            }
            if ($(this).attr("ch_name") == formData.get('ch_name')) {
                const previewSrc = $("#avatar_load_preview").attr("src");
                const avatar = $(this).find(".avatar img");
                avatar.attr('src', default_avatar);
                await delay(1);
                avatar.attr('src', previewSrc);
            }
        });

        await delay(durationSaveEdit);
        await fetch(getThumbnailUrl('avatar', formData.get('avatar_url')), {
            method: 'GET',
            cache: 'no-cache',
            headers: {
                'pragma': 'no-cache',
                'cache-control': 'no-cache',
            }
        });
        console.log('Avatar refreshed');

    }
}

function getCropPopup(src) {
    return `<h3>Set the crop position of the avatar image and click Ok to confirm.</h3>
            <div id='avatarCropWrap'>
                <img id='avatarToCrop' src='${src}'>
            </div>`;
}

function getThumbnailUrl(type, file) {
    return `/thumbnail?type=${type}&file=${encodeURIComponent(file)}`;
}

async function getChat() {
    //console.log('/getchat -- entered for -- ' + characters[this_chid].name);
    try {
        const response = await $.ajax({
            type: 'POST',
            url: '/getchat',
            data: JSON.stringify({
                ch_name: characters[this_chid].name,
                file_name: characters[this_chid].chat,
                avatar_url: characters[this_chid].avatar
            }),
            dataType: 'json',
            contentType: 'application/json',
        });
        if (response[0] !== undefined) {
            chat.push(...response);
            chat_create_date = chat[0]['create_date'];
            chat_metadata = chat[0]['chat_metadata'] ?? {};
            chat.shift();
        } else {
            chat_create_date = humanizedDateTime();
        }
        getChatResult();
        saveChat();
        setTimeout(function () {
            $('#send_textarea').click();
            $('#send_textarea').focus();
        }, 200);
    } catch (error) {
        getChatResult();
        console.log(error);
    }
}

function getChatResult() {
    name2 = characters[this_chid].name;
    if (chat.length > 1) {
        for (let i = 0; i < chat.length; i++) {
            const item = chat[i];
            if (item["is_user"]) {
                //item['mes'] = item['mes'].replace(default_user_name + ':', name1 + ':');
                //item['name'] = name1;
            }
        }
    } else {
        const firstMes = characters[this_chid].first_mes || default_ch_mes;
        chat[0] = {
            name: name2,
            is_user: false,
            is_name: true,
            send_date: humanizedDateTime(),
            mes: firstMes
        };
    }
    printMessages();
    select_selected_character(this_chid);
}

async function openCharacterChat(file_name) {
    characters[this_chid]["chat"] = file_name;
    clearChat();
    chat.length = 0;
    chat_metadata = {};
    await getChat();
    $("#selected_chat_pole").val(file_name);
    $("#create_button").click();
}

////////// OPTIMZED MAIN API CHANGE FUNCTION ////////////

function changeMainAPI() {
    const selectedVal = $("#main_api").val();
    //console.log(selectedVal);
    const apiElements = {
        "kobold": {
            apiSettings: $("#kobold_api-settings"),
            apiConnector: $("#kobold_api"),
            apiPresets: $('#kobold_api-presets'),
            apiRanges: $("#range_block"),
            maxContextElem: $("#max_context_block"),
            amountGenElem: $("#amount_gen_block"),
            softPromptElem: $("#softprompt_block")
        },
        "textgenerationwebui": {
            apiSettings: $("#textgenerationwebui_api-settings"),
            apiConnector: $("#textgenerationwebui_api"),
            apiPresets: $('#textgenerationwebui_api-presets'),
            apiRanges: $("#range_block_textgenerationwebui"),
            maxContextElem: $("#max_context_block"),
            amountGenElem: $("#amount_gen_block"),
            softPromptElem: $("#softprompt_block")
        },
        "novel": {
            apiSettings: $("#novel_api-settings"),
            apiConnector: $("#novel_api"),
            apiPresets: $('#novel_api-presets'),
            apiRanges: $("#range_block_novel"),
            maxContextElem: $("#max_context_block"),
            amountGenElem: $("#amount_gen_block"),
            softPromptElem: $("#softprompt_block")
        },
        "openai": {
            apiSettings: $("#openai_settings"),
            apiConnector: $("#openai_api"),
            apiPresets: $('#openai_api-presets'),
            apiRanges: $("#range_block_openai"),
            maxContextElem: $("#max_context_block"),
            amountGenElem: $("#amount_gen_block"),
            softPromptElem: $("#softprompt_block"),
        },
        "poe": {
            apiSettings: $("#poe_settings"),
            apiConnector: $("#poe_api"),
            apiPresets: $("#poe_api-presets"),
            apiRanges: $("#range_block_poe"),
            maxContextElem: $("#max_context_block"),
            amountGenElem: $("#amount_gen_block"),
            softPromptElem: $("#softprompt_block"),
        }
    };
    //console.log('--- apiElements--- ');
    //console.log(apiElements);

    for (const apiName in apiElements) {
        const apiObj = apiElements[apiName];
        const isCurrentApi = selectedVal === apiName;

        apiObj.apiSettings.css("display", isCurrentApi ? "block" : "none");
        apiObj.apiConnector.css("display", isCurrentApi ? "block" : "none");
        apiObj.apiRanges.css("display", isCurrentApi ? "block" : "none");
        apiObj.apiPresets.css("display", isCurrentApi ? "block" : "none");

        if (isCurrentApi && apiName === "openai") {
            apiObj.apiPresets.css("display", "flex");
        }

        if (isCurrentApi && apiName === "kobold") {
            //console.log("enabling SP for kobold");
            $("#softprompt_block").css("display", "block");
        }

        if (isCurrentApi && (apiName === "textgenerationwebui" || apiName === "novel")) {
            console.log("enabling amount_gen for ooba/novel");
            apiObj.amountGenElem.find('input').prop("disabled", false);
            apiObj.amountGenElem.css("opacity", 1.0);
        }

        // Hide common settings for OpenAI
        if (selectedVal == "openai") {
            $("#common-gen-settings-block").css("display", "none");
        } else {
            $("#common-gen-settings-block").css("display", "block");
        }
        // Hide amount gen for poe
        if (selectedVal == "poe") {
            $("#amount_gen_block").css("display", "none");
        } else {
            $("#amount_gen_block").css("display", "flex");
        }

    }

    main_api = selectedVal;
    online_status = "no_connection";

    if (main_api == "kobold" && horde_settings.use_horde) {
        is_get_status = true;
        getStatus();
        getHordeModels();
    }
}

////////////////////////////////////////////////////

async function getUserAvatars() {
    $("#user_avatar_block").html(""); //RossAscends: necessary to avoid doubling avatars each refresh.
    $("#user_avatar_block").append('<div class="avatar_upload">+</div>');
    const response = await fetch("/getuseravatars", {
        method: "POST",
        headers: getRequestHeaders(),
        body: JSON.stringify({
            "": "",
        }),
    });
    if (response.ok === true) {
        const getData = await response.json();
        //background = getData;
        //console.log(getData.length);

        for (var i = 0; i < getData.length; i++) {
            //console.log(1);
            appendUserAvatar(getData[i]);
        }
        //var aa = JSON.parse(getData[0]);
        //const load_ch_coint = Object.getOwnPropertyNames(getData);
    }
}

function highlightSelectedAvatar() {
    $("#user_avatar_block").find(".avatar").removeClass("selected");
    $("#user_avatar_block")
        .find(`.avatar[imgfile='${user_avatar}']`)
        .addClass("selected");
}

function appendUserAvatar(name) {
    $("#user_avatar_block").append(
        `<div imgfile="${name}" class="avatar">
            <img src="User Avatars/${name}"
        </div>`
    );
    highlightSelectedAvatar();
}

function reloadUserAvatar() {
    $(".mes").each(function () {
        if ($(this).attr("is_user") == 'true') {
            $(this)
                .find(".avatar img")
                .attr("src", `User Avatars/${user_avatar}`);
        }
    });
}

//***************SETTINGS****************//
///////////////////////////////////////////
async function getSettings(type) {
    //timer

    //console.log('getSettings() pinging server for settings request');
    jQuery.ajax({
        type: "POST",
        url: "/getsettings",
        data: JSON.stringify({}),
        beforeSend: function () { },
        cache: false,
        dataType: "json",
        contentType: "application/json",
        //processData: false,
        success: function (data) {
            if (data.result != "file not find" && data.settings) {
                settings = JSON.parse(data.settings);
                if (settings.username !== undefined) {
                    if (settings.username !== "") {
                        name1 = settings.username;
                        $("#your_name").val(name1);
                    }
                }

                //Load which API we are using
                if (settings.main_api != undefined) {
                    main_api = settings.main_api;
                    $("#main_api option[value=" + main_api + "]").attr(
                        "selected",
                        "true"
                    );
                    changeMainAPI();
                }

                //Load KoboldAI settings
                koboldai_setting_names = data.koboldai_setting_names;
                koboldai_settings = data.koboldai_settings;
                koboldai_settings.forEach(function (item, i, arr) {
                    koboldai_settings[i] = JSON.parse(item);
                });

                let arr_holder = {};

                $("#settings_perset").empty(); //RossAscends: uncommented this to prevent settings selector from doubling preset list on refresh
                $("#settings_perset").append(
                    '<option value="gui">GUI KoboldAI Settings</option>'
                ); //adding in the GUI settings, since it is not loaded dynamically

                koboldai_setting_names.forEach(function (item, i, arr) {
                    arr_holder[item] = i;
                    $("#settings_perset").append(`<option value=${i}>${item}</option>`);
                    //console.log('loading preset #'+i+' -- '+item);
                });
                koboldai_setting_names = {};
                koboldai_setting_names = arr_holder;
                preset_settings = settings.preset_settings;

                if (preset_settings == "gui") {
                    selectKoboldGuiPreset();
                } else {
                    if (typeof koboldai_setting_names[preset_settings] !== "undefined") {
                        $(`#settings_perset option[value=${koboldai_setting_names[preset_settings]}]`)
                            .attr("selected", "true");
                    } else {
                        preset_settings = "gui";
                        selectKoboldGuiPreset();
                    }
                }

                novelai_setting_names = data.novelai_setting_names;
                novelai_settings = data.novelai_settings;
                novelai_settings.forEach(function (item, i, arr) {
                    novelai_settings[i] = JSON.parse(item);
                });
                arr_holder = {};

                $("#settings_perset_novel").empty();

                novelai_setting_names.forEach(function (item, i, arr) {
                    arr_holder[item] = i;
                    $("#settings_perset_novel").append(`<option value=${i}>${item}</option>`);
                });
                novelai_setting_names = {};
                novelai_setting_names = arr_holder;

                nai_settings.preset_settings_novel = settings.preset_settings_novel;
                $(
                    `#settings_perset_novel option[value=${novelai_setting_names[nai_settings.preset_settings_novel]}]`
                ).attr("selected", "true");

                //Load AI model config settings

                amount_gen = settings.amount_gen;
                if (settings.max_context !== undefined)
                    max_context = parseInt(settings.max_context);

                swipes = settings.swipes !== undefined ? !!settings.swipes : true;  // enable swipes by default
                $('#swipes-checkbox').prop('checked', swipes); /// swipecode
                hideSwipeButtons();
                showSwipeButtons();

                // Kobold
                loadKoboldSettings(settings);

                // Novel
                loadNovelSettings(settings);

                // TextGen
                loadTextGenSettings(data, settings);

                // OpenAI
                loadOpenAISettings(data, settings);

                // Horde
                loadHordeSettings(settings);

                // Poe
                loadPoeSettings(settings);

                // Load power user settings
                loadPowerUserSettings(settings, data);

                // Load- character tags
                loadTagsSettings(settings);

                // Set context size after loading power user (may override the max value)
                $("#max_context").val(max_context);
                $("#max_context_counter").text(`${max_context}`);

                $("#amount_gen").val(amount_gen);
                $("#amount_gen_counter").text(`${amount_gen}`);

                //Enable GUI deference settings if GUI is selected for Kobold
                if (main_api === "kobold") {
                }

                //Load User's Name and Avatar

                user_avatar = settings.user_avatar;
                reloadUserAvatar();
                highlightSelectedAvatar();

                //Load the API server URL from settings
                api_server = settings.api_server;
                $("#api_url_text").val(api_server);

                setWorldInfoSettings(settings, data);

                if (data.enable_extensions) {
                    const src = "scripts/extensions.js";
                    if ($(`script[src="${src}"]`).length === 0) {
                        const script = document.createElement("script");
                        script.type = "module";
                        script.src = src;
                        $("body").append(script);
                    }
                    loadExtensionSettings(settings);
                }

                api_server_textgenerationwebui =
                    settings.api_server_textgenerationwebui;
                $("#textgenerationwebui_api_url_text").val(
                    api_server_textgenerationwebui
                );

                selected_button = settings.selected_button;
            }

            if (!is_checked_colab) isColab();
        },
        error: function (jqXHR, exception) {
            console.log(exception);
            console.log(jqXHR);
        },
    });
}

function selectKoboldGuiPreset() {
    $("#settings_perset option[value=gui]")
        .attr("selected", "true")
        .trigger("change");
}

async function saveSettings(type) {
    //console.log('Entering settings with name1 = '+name1);
    return jQuery.ajax({
        type: "POST",
        url: "/savesettings",
        data: JSON.stringify({
            username: name1,
            api_server: api_server,
            api_server_textgenerationwebui: api_server_textgenerationwebui,
            preset_settings: preset_settings,
            user_avatar: user_avatar,
            amount_gen: amount_gen,
            max_context: max_context,
            main_api: main_api,
            world_info: world_info,
            world_info_depth: world_info_depth,
            world_info_budget: world_info_budget,
            world_info_recursive: world_info_recursive,
            world_info_case_sensitive: world_info_case_sensitive,
            textgenerationwebui_settings: textgenerationwebui_settings,
            swipes: swipes,
            horde_settings: horde_settings,
            power_user: power_user,
            poe_settings: poe_settings,
            extension_settings: extension_settings,
            tags: tags,
            tag_map: tag_map,
            ...nai_settings,
            ...kai_settings,
            ...oai_settings,
        }, null, 4),
        beforeSend: function () {
            if (type == "change_name") {
                //let nameBeforeChange = name1;
                name1 = $("#your_name").val();
                //$(`.mes[ch_name="${nameBeforeChange}"]`).attr('ch_name' === name1);
                //console.log('beforeSend name1 = ' + nameBeforeChange);
                //console.log('new name: ' + name1);
            }
        },
        cache: false,
        dataType: "json",
        contentType: "application/json",
        //processData: false,
        success: function (data) {
            //online_status = data.result;
            if (type == "change_name") {
                clearChat();
                printMessages();
            }
        },
        error: function (jqXHR, exception) {
            console.log(exception);
            console.log(jqXHR);
        },
    });
}

function setCharacterBlockHeight() {
    const $children = $("#rm_print_characters_block").children();
    const originalHeight = $children.length * $children.find(':visible').first().outerHeight();
    $("#rm_print_characters_block").css('height', originalHeight);
    //show and hide charlist divs on pageload (causes load lag)
    //$children.each(function () { setCharListVisible($(this)) });


    //delay timer to allow for charlist to populate,
    //should be set to an onload for rm_print_characters or windows?
}

function messageEditAuto(div) {
    let mesBlock = div.closest(".mes_block");
    var text = mesBlock.find(".edit_textarea").val().trim();
    const bias = extractMessageBias(text);
    const mes = chat[this_edit_mes_id];
    mes["mes"] = text;
    if (mes["swipe_id"] !== undefined) {
        mes["swipes"][mes["swipe_id"]] = text;
    }

    // editing old messages
    if (!mes["extra"]) {
        mes["extra"] = {};
    }

    if (mes.is_system || mes.is_user || mes.extra.type === system_message_types.NARRATOR) {
        mes.extra.bias = bias ?? null;
    }
    else {
        mes.extra.bias = null;
    }

    mesBlock.find(".mes_text").val('');
    mesBlock.find(".mes_text").val(messageFormatting(
        text,
        this_edit_mes_chname,
        mes.is_system,
        mes.is_user,
    ));
    saveChatDebounced();
}

function messageEditDone(div) {
    let mesBlock = div.closest(".mes_block");
    var text = mesBlock.find(".edit_textarea").val().trim();
    const bias = extractMessageBias(text);
    const mes = chat[this_edit_mes_id];
    mes["mes"] = text;
    if (mes["swipe_id"] !== undefined) {
        mes["swipes"][mes["swipe_id"]] = text;
    }

    // editing old messages
    if (!mes.extra) {
        mes.extra = {};
    }

    if (mes.is_system || mes.is_user || mes.extra.type === system_message_types.NARRATOR) {
        mes.extra.bias = bias ?? null;
    }
    else {
        mes.extra.bias = null;
    }

    mesBlock.find(".mes_text").empty();
    mesBlock.find(".mes_edit_buttons").css("display", "none");
    mesBlock.find(".mes_buttons").css("display", "inline-block");
    mesBlock.find(".mes_text").append(
        messageFormatting(
            text,
            this_edit_mes_chname,
            mes.is_system,
            mes.is_user,
        )
    );
    mesBlock.find(".mes_bias").empty();
    mesBlock.find(".mes_bias").append(messageFormatting(bias));
    appendImageToMessage(mes, div.closest(".mes"));
    addCopyToCodeBlocks(div.closest(".mes"));
    this_edit_mes_id = undefined;
    saveChatConditional();
}

async function getPastCharacterChats() {
    const response = await fetch("/getallchatsofcharacter", {
        method: 'POST',
        body: JSON.stringify({ avatar_url: characters[this_chid].avatar }),
        headers: getRequestHeaders(),
    });

    if (!response.ok) {
        return;
    }

    let data = await response.json();
    data = Object.values(data);
    data = data.sort((a, b) => a["file_name"].localeCompare(b["file_name"])).reverse();
    return data;
}

export async function displayPastChats() {
    $("#select_chat_div").empty();

    const group = selected_group ? groups.find(x => x.id === selected_group) : null;
    const data = await (selected_group ? getGroupPastChats(selected_group) : getPastCharacterChats());
    const currentChat = selected_group ? group?.chat_id : characters[this_chid]["chat"];
    const displayName = selected_group ? group?.name : characters[this_chid].name;
    const avatarImg = selected_group ? group?.avatar_url : getThumbnailUrl('avatar', characters[this_chid]['avatar']);

    $("#load_select_chat_div").css("display", "none");
    $("#ChatHistoryCharName").text(displayName);
    for (const key in data) {
        let strlen = 300;
        let mes = data[key]["mes"];

        if (mes !== undefined) {
            if (mes.length > strlen) {
                mes = "..." + mes.substring(mes.length - strlen);
            }
            const chat_items = data[key]["chat_items"];
            const file_size = data[key]["file_size"];
            const fileName = data[key]['file_name'];
            const template = $('#past_chat_template .select_chat_block_wrapper').clone();
            template.find('.select_chat_block').attr('file_name', fileName);
            template.find('.avatar img').attr('src', avatarImg);
            template.find('.select_chat_block_filename').text(fileName);
            template.find('.chat_file_size').text(" (" + file_size + ")");
            template.find('.chat_messages_num').text(" (" + chat_items + " messages)");
            template.find('.select_chat_block_mes').text(mes);
            template.find('.PastChat_cross').attr('file_name', fileName);

            if (selected_group) {
                template.find('.avatar img').replaceWith(getGroupAvatar(group));
            }

            $("#select_chat_div").append(template);

            if (currentChat === fileName.toString().replace(".jsonl", "")) {
                $("#select_chat_div").find(".select_chat_block:last").attr("highlight", true);
            }
        }
    }
}

//************************************************************
//************************Novel.AI****************************
//************************************************************
async function getStatusNovel() {
    if (is_get_status_novel) {
        const data = {};

        jQuery.ajax({
            type: "POST", //
            url: "/getstatus_novelai", //
            data: JSON.stringify(data),
            beforeSend: function () {

            },
            cache: false,
            dataType: "json",
            contentType: "application/json",
            success: function (data) {
                if (data.error != true) {
                    novel_tier = data.tier;
                    online_status = getNovelTier(novel_tier);
                }
                resultCheckStatusNovel();
            },
            error: function (jqXHR, exception) {
                online_status = "no_connection";
                console.log(exception);
                console.log(jqXHR);
                resultCheckStatusNovel();
            },
        });
    } else {
        if (is_get_status != true && is_get_status_openai != true && is_get_status_poe != true) {
            online_status = "no_connection";
        }
    }
}

function selectRightMenuWithAnimation(selectedMenuId) {
    const displayModes = {
        'rm_info_block': 'flex',
        'rm_group_chats_block': 'flex',
        'rm_api_block': 'grid',
        'rm_characters_block': 'flex',
    };
    document.querySelectorAll('#right-nav-panel .right_menu').forEach((menu) => {
        $(menu).css('display', 'none');

        if (selectedMenuId && selectedMenuId.replace('#', '') === menu.id) {
            const mode = displayModes[menu.id] ?? 'block';
            $(menu).css('display', mode);
            $(menu).css("opacity", 0.0);
            $(menu).transition({
                opacity: 1.0,
                duration: animation_duration,
                easing: animation_easing,
                complete: function () { },
            });
        }
    })
}

function setRightTabSelectedClass(selectedButtonId) {
    document.querySelectorAll('#right-nav-panel-tabs .right_menu_button').forEach((button) => {
        button.classList.remove('selected-right-tab');

        if (selectedButtonId && selectedButtonId.replace('#', '') === button.id) {
            button.classList.add('selected-right-tab');
        }
    });
}

function select_rm_info(type, charId, previousCharId = null) {
    if (!type) {
        toastr.error(`Invalid process (no 'type')`);
        return;
    }
    if (type === 'char_delete') {
        toastr.warning(`Character Deleted: ${charId}`);
    }
    if (type === 'char_create') {
        toastr.success(`Character Created: ${charId}`);
    }
    if (type === 'char_import') {
        toastr.success(`Character Imported: ${charId}`);
    }

    selectRightMenuWithAnimation('rm_characters_block');

    if (type === 'char_import' || type === 'char_create') {

        //$(`#rm_characters_block [title="${charId + '.png'}"]`).scrollIntoView({ behavior: "smooth", block: "end" });
        const element = $(`#rm_characters_block [title="${charId + '.png'}"]`).get(0);
        element.scrollIntoView({ behavior: 'smooth', block: 'end' });

        $(`#rm_characters_block [title="${charId + '.png'}"]`).parent().addClass('flash animated');
        setTimeout(function () {
            $(`#rm_characters_block [title="${charId + '.png'}"]`).parent().removeClass('flash animated');
        }, 5000);
    }

    setRightTabSelectedClass();

    if (previousCharId) {
        const newId = characters.findIndex((x) => x.avatar == previousCharId);
        if (newId >= 0) {
            this_chid = newId;
        }
    }
}

export function select_selected_character(chid) {
    //character select
    //console.log('select_selected_character() -- starting with input of -- '+chid+' (name:'+characters[chid].name+')');
    select_rm_create();
    menu_type = "character_edit";
    $("#delete_button").css("display", "flex");
    $("#export_button").css("display", "flex");
    setRightTabSelectedClass('rm_button_selected_ch');
    var display_name = characters[chid].name;

    //create text poles
    $("#rm_button_back").css("display", "none");
    //$("#character_import_button").css("display", "none");
    $("#create_button").attr("value", "Save");              // what is the use case for this?
    $("#create_button_label").css("display", "none");

    // Don't update the navbar name if we're peeking the group member defs
    if (!selected_group) {
        $("#rm_button_selected_ch").children("h2").text(display_name);
    }

    $("#add_avatar_button").val("");

    $("#character_popup_text_h3").text(characters[chid].name);
    $("#character_name_pole").val(characters[chid].name);
    $("#description_textarea").val(characters[chid].description);
    $("#personality_textarea").val(characters[chid].personality);
    $("#firstmessage_textarea").val(characters[chid].first_mes);
    $("#scenario_pole").val(characters[chid].scenario);
    $("#talkativeness_slider").val(characters[chid].talkativeness ?? talkativeness_default);
    $("#mes_example_textarea").val(characters[chid].mes_example);
    $("#selected_chat_pole").val(characters[chid].chat);
    $("#create_date_pole").val(characters[chid].create_date);
    $("#avatar_url_pole").val(characters[chid].avatar);
    $("#chat_import_avatar_url").val(characters[chid].avatar);
    $("#chat_import_character_name").val(characters[chid].name);
    let this_avatar = default_avatar;
    if (characters[chid].avatar != "none") {
        this_avatar = getThumbnailUrl('avatar', characters[chid].avatar);
    }

    updateFavButtonState(characters[chid].fav == "true");

    $("#avatar_load_preview").attr("src", this_avatar);
    $("#name_div").removeClass('displayBlock');
    $("#name_div").addClass('displayNone');
    $("#renameCharButton").css("display", "");

    $("#form_create").attr("actiontype", "editcharacter");
    saveSettingsDebounced();
}

function select_rm_create() {
    menu_type = "create";

    //console.log('select_rm_Create() -- selected button: '+selected_button);
    if (selected_button == "create") {
        if (create_save_avatar != "") {
            $("#add_avatar_button").get(0).files = create_save_avatar;
            read_avatar_load($("#add_avatar_button").get(0));
        }
    }

    selectRightMenuWithAnimation('rm_ch_create_block');
    setRightTabSelectedClass();

    $("#delete_button_div").css("display", "none");
    $("#delete_button").css("display", "none");
    $("#export_button").css("display", "none");
    $("#create_button_label").css("display", "");
    $("#create_button").attr("value", "Create");
    //RossAscends: commented this out as part of the auto-loading token counter
    //$('#result_info').html('&nbsp;');

    //create text poles
    $("#rm_button_back").css("display", "");
    $("#character_import_button").css("display", "");
    $("#character_popup_text_h3").text("Create character");
    $("#character_name_pole").val(create_save_name);
    $("#description_textarea").val(create_save_description);
    $("#personality_textarea").val(create_save_personality);
    $("#firstmessage_textarea").val(create_save_first_message);
    $("#talkativeness_slider").val(create_save_talkativeness);
    $("#scenario_pole").val(create_save_scenario);
    if ($.trim(create_save_mes_example).length == 0) {
        $("#mes_example_textarea").val("<START>");
    } else {
        $("#mes_example_textarea").val(create_save_mes_example);
    }
    $("#avatar_div").css("display", "flex");
    $("#avatar_load_preview").attr("src", default_avatar);
    $("#renameCharButton").css('display', 'none');
    $("#name_div").removeClass('displayNone');
    $("#name_div").addClass('displayBlock');
    updateFavButtonState(false);

    $("#form_create").attr("actiontype", "createcharacter");
}

function select_rm_characters() {
    menu_type = "characters";
    selectRightMenuWithAnimation('rm_characters_block');
    setRightTabSelectedClass('rm_button_characters');
}

function setExtensionPrompt(key, value, position, depth) {
    extension_prompts[key] = { value, position, depth };
}

function updateChatMetadata(newValues, reset) {
    chat_metadata = reset ? { ...newValues } : { ...chat_metadata, ...newValues };
}

function updateFavButtonState(state) {
    fav_ch_checked = state;
    $("#fav_checkbox").val(fav_ch_checked);
    $("#favorite_button").toggleClass('fav_on', fav_ch_checked);
    $("#favorite_button").toggleClass('fav_off', !fav_ch_checked);
}

function callPopup(text, type, inputValue = '') {
    if (type) {
        popup_type = type;
    }

    $("#dialogue_popup_cancel").css("display", "inline-block");
    switch (popup_type) {
        case "avatarToCrop":
            $("#dialogue_popup_ok").text("Ok");
            $("#dialogue_popup_cancel").css("display", "none");
        case "text":
        case "char_not_selected":
            $("#dialogue_popup_ok").text("Ok");
            $("#dialogue_popup_cancel").css("display", "none");
            break;
        case "world_imported":
        case "new_chat":
        case "confirm":
            $("#dialogue_popup_ok").text("Yes");
            break;
        case "del_world":
        case "del_group":
        case "rename_chat":
        case "del_chat":
        default:
            $("#dialogue_popup_ok").text("Delete");
    }

    $("#dialogue_popup_input").val(inputValue);

    if (popup_type == 'input') {
        $("#dialogue_popup_input").css("display", "block");
        $("#dialogue_popup_ok").text("Save");
    }
    else {
        $("#dialogue_popup_input").css("display", "none");
    }

    $("#dialogue_popup_text").html(text);
    $("#shadow_popup").css("display", "block");
    if (popup_type == 'input') {
        $("#dialogue_popup_input").focus();
    }
    if (popup_type == 'avatarToCrop') {
        // unset existing data
        crop_data = undefined;

        $('#avatarToCrop').cropper({
            aspectRatio: 2 / 3,
            autoCropArea: 1,
            rotatable: false,
            crop: function (event) {
                crop_data = event.detail;
            }
        });
    }
    $("#shadow_popup").transition({
        opacity: 1,
        duration: 200,
        easing: animation_easing,
    });

    return new Promise((resolve) => {
        dialogueResolve = resolve;
    });
}

function read_bg_load(input) {
    if (input.files && input.files[0]) {
        var reader = new FileReader();

        reader.onload = function (e) {
            $("#bg_load_preview")
                .attr("src", e.target.result)
                .width(103)
                .height(83);

            var formData = new FormData($("#form_bg_download").get(0));

            //console.log(formData);
            jQuery.ajax({
                type: "POST",
                url: "/downloadbackground",
                data: formData,
                beforeSend: function () {
                    //$('#create_button').attr('value','Creating...');
                },
                cache: false,
                contentType: false,
                processData: false,
                success: function (html) {
                    setBackground(html);
                    $("#bg1").css(
                        "background-image",
                        `url("${e.target.result}")`
                    );
                    $("#form_bg_download").after(
                        `<div class="bg_example" bgfile="${html}" style="background-image: url('${getThumbnailUrl('bg', html)}');">
                            <div class="bg_example_cross fa-solid fa-circle-xmark"></div>
                        </div>`
                    );
                },
                error: function (jqXHR, exception) {
                    console.log(exception);
                    console.log(jqXHR);
                },
            });
        };

        reader.readAsDataURL(input.files[0]);
    }
}

function showSwipeButtons() {
    if (chat.length === 0) {
        return;
    }

    if (
        chat[chat.length - 1].is_system ||
        !swipes ||
        $('.mes:last').attr('mesid') <= 0 ||
        chat[chat.length - 1].is_user ||
        chat[chat.length - 1].extra?.image ||
        count_view_mes <= 1 ||
        (selected_group && is_group_generating)
    ) { return; }

    //had to add this to make the swipe counter work
    //(copied from the onclick functions for swipe buttons..
    //don't know why the array isn't set for non-swipe messsages in Generate or addOneMessage..)

    if (chat[chat.length - 1]['swipe_id'] === undefined) {              // if there is no swipe-message in the last spot of the chat array
        chat[chat.length - 1]['swipe_id'] = 0;                        // set it to id 0
        chat[chat.length - 1]['swipes'] = [];                         // empty the array
        chat[chat.length - 1]['swipes'][0] = chat[chat.length - 1]['mes'];  //assign swipe array with last message from chat
    }

    const currentMessage = $("#chat").children().filter(`[mesid="${count_view_mes - 1}"]`);
    const swipeId = chat[chat.length - 1].swipe_id;
    var swipesCounterHTML = (`${(swipeId + 1)}/${(chat[chat.length - 1].swipes.length)}`);

    if (swipeId !== undefined && swipeId != 0) {
        currentMessage.children('.swipe_left').css('display', 'flex');
    }
    //only show right when generate is off, or when next right swipe would not make a generate happen
    if (is_send_press === false || chat[chat.length - 1].swipes.length >= swipeId) {
        currentMessage.children('.swipe_right').css('display', 'flex');
        currentMessage.children('.swipe_right').css('opacity', '0.3');
    }
    //console.log((chat[chat.length - 1]));
    if ((chat[chat.length - 1].swipes.length - swipeId) === 1) {
        //console.log('highlighting R swipe');
        currentMessage.children('.swipe_right').css('opacity', '0.7');
    }
    //console.log(swipesCounterHTML);

    $(".swipes-counter").html(swipesCounterHTML);

    //console.log(swipeId);
    //console.log(chat[chat.length - 1].swipes.length);
}

function hideSwipeButtons() {
    //console.log('hideswipebuttons entered');
    $("#chat").children().filter(`[mesid="${count_view_mes - 1}"]`).children('.swipe_right').css('display', 'none');
    $("#chat").children().filter(`[mesid="${count_view_mes - 1}"]`).children('.swipe_left').css('display', 'none');
}

async function saveMetadata() {
    if (selected_group) {
        await editGroup(selected_group, true, false);
    }
    else {
        await saveChat();
    }
}

export async function saveChatConditional() {
    if (selected_group) {
        await saveGroupChat(selected_group, true);
    }
    else {
        await saveChat();
    }
}

async function importCharacterChat(formData) {
    await jQuery.ajax({
        type: "POST",
        url: "/importchat",
        data: formData,
        beforeSend: function () {
        },
        cache: false,
        contentType: false,
        processData: false,
        success: async function (data) {
            if (data.res) {
                await displayPastChats();
            }
        },
        error: function () {
            $("#create_button").removeAttr("disabled");
        },
    });
}

function updateViewMessageIds() {
    $('#chat').find(".mes").each(function (index, element) {
        $(element).attr("mesid", index);
    });

    $('#chat .mes').removeClass('last_mes');
    $('#chat .mes').last().addClass('last_mes');

    updateEditArrowClasses();
}

function updateEditArrowClasses() {
    $("#chat .mes .mes_edit_up").removeClass("disabled");
    $("#chat .mes .mes_edit_down").removeClass("disabled");

    if (this_edit_mes_id !== undefined) {
        const down = $(`#chat .mes[mesid="${this_edit_mes_id}"] .mes_edit_down`);
        const up = $(`#chat .mes[mesid="${this_edit_mes_id}"] .mes_edit_up`);
        const lastId = Number($("#chat .mes").last().attr("mesid"));
        const firstId = Number($("#chat .mes").first().attr("mesid"));

        if (lastId == Number(this_edit_mes_id)) {
            down.addClass("disabled");
        }

        if (firstId == Number(this_edit_mes_id)) {
            up.addClass("disabled");
        }
    }
}

function closeMessageEditor() {
    if (this_edit_mes_id) {
        $(`#chat .mes[mesid="${this_edit_mes_id}"] .mes_edit_cancel`).click();
    }
}

function setGenerationProgress(progress) {
    if (!progress) {
        $('#send_textarea').css({ 'background': '', 'transition': '' });
    }
    else {
        $('#send_textarea').css({
            'background': `linear-gradient(90deg, #008000d6 ${progress}%, transparent ${progress}%)`,
            'transition': '0.25s ease-in-out'
        });
    }
}

function isHordeGenerationNotAllowed() {
    if (main_api == "kobold" && horde_settings.use_horde && preset_settings == "gui") {
        toastr.error('GUI Settings preset is not supported for Horde. Please select another preset.');
        return true;
    }

    return false;
}

export function cancelTtsPlay() {
    if ('speechSynthesis' in window) {
        speechSynthesis.cancel();
    }
}

async function deleteMessageImage() {
    const value = await callPopup("<h3>Delete image from message?<br>This action can't be undone.</h3>", 'confirm');

    if (!value) {
        return;
    }

    const mesBlock = $(this).closest('.mes');
    const mesId = mesBlock.attr('mesid');
    const message = chat[mesId];
    delete message.extra.image;
    delete message.extra.inline_image;
    mesBlock.find('.mes_img_container').removeClass('img_extra');
    mesBlock.find('.mes_img').attr('src', '');
    saveChatConditional();
}

function enlargeMessageImage() {
    const mesBlock = $(this).closest('.mes');
    const mesId = mesBlock.attr('mesid');
    const message = chat[mesId];
    const imgSrc = message?.extra?.image;

    if (!imgSrc) {
        return;
    }

    const img = document.createElement('img');
    img.classList.add('img_enlarged');
    img.src = imgSrc;
    $('#dialogue_popup').addClass('wide_dialogue_popup');
    callPopup(img.outerHTML, 'text');
}

window["SillyTavern"].getContext = function () {
    return {
        chat: chat,
        characters: characters,
        groups: groups,
        worldInfo: world_info_data,
        name1: name1,
        name2: name2,
        characterId: this_chid,
        groupId: selected_group,
        chatId: selected_group
            ? groups.find(x => x.id == selected_group)?.chat_id
            : (this_chid && characters[this_chid] && characters[this_chid].chat),
        onlineStatus: online_status,
        maxContext: Number(max_context),
        chatMetadata: chat_metadata,
        streamingProcessor,
        eventSource: eventSource,
        event_types: event_types,
        addOneMessage: addOneMessage,
        generate: Generate,
        getTokenCount: getTokenCount,
        extensionPrompts: extension_prompts,
        setExtensionPrompt: setExtensionPrompt,
        updateChatMetadata: updateChatMetadata,
        saveChat: saveChatConditional,
        saveMetadata: saveMetadata,
        sendSystemMessage: sendSystemMessage,
        activateSendButtons,
        deactivateSendButtons,
        saveReply,
        registerSlashCommand: registerSlashCommand,
    };
};

// when we click swipe right button
const swipe_right = () => {
    if (chat.length - 1 === Number(this_edit_mes_id)) {
        closeMessageEditor();
    }

    if (isHordeGenerationNotAllowed()) {
        return;
    }

    const swipe_duration = 200;
    const swipe_range = 700;
    //console.log(swipe_range);
    let run_generate = false;
    let run_swipe_right = false;
    if (chat[chat.length - 1]['swipe_id'] === undefined) {              // if there is no swipe-message in the last spot of the chat array
        chat[chat.length - 1]['swipe_id'] = 0;                        // set it to id 0
        chat[chat.length - 1]['swipes'] = [];                         // empty the array
        chat[chat.length - 1]['swipes'][0] = chat[chat.length - 1]['mes'];  //assign swipe array with last message from chat
    }
    chat[chat.length - 1]['swipe_id']++;                                      //make new slot in array
    // if message has memory attached - remove it to allow regen
    if (chat[chat.length - 1].extra && chat[chat.length - 1].extra.memory) {
        delete chat[chat.length - 1].extra.memory;
    }
    //console.log(chat[chat.length-1]['swipes']);
    if (parseInt(chat[chat.length - 1]['swipe_id']) === chat[chat.length - 1]['swipes'].length) { //if swipe id of last message is the same as the length of the 'swipes' array
        delete chat[chat.length - 1].gen_started;
        delete chat[chat.length - 1].gen_finished;
        run_generate = true;
    } else if (parseInt(chat[chat.length - 1]['swipe_id']) < chat[chat.length - 1]['swipes'].length) { //otherwise, if the id is less than the number of swipes
        chat[chat.length - 1]['mes'] = chat[chat.length - 1]['swipes'][chat[chat.length - 1]['swipe_id']]; //load the last mes box with the latest generation
        run_swipe_right = true; //then prepare to do normal right swipe to show next message
    }

    const currentMessage = $("#chat").children().filter(`[mesid="${count_view_mes - 1}"]`);
    let this_div = currentMessage.children('.swipe_right');
    let this_mes_div = this_div.parent();

    if (chat[chat.length - 1]['swipe_id'] > chat[chat.length - 1]['swipes'].length) { //if we swipe right while generating (the swipe ID is greater than what we are viewing now)
        chat[chat.length - 1]['swipe_id'] = chat[chat.length - 1]['swipes'].length; //show that message slot (will be '...' while generating)
    }
    if (run_generate) {               //hide swipe arrows while generating
        this_div.css('display', 'none');
    }
    // handles animated transitions when swipe right, specifically height transitions between messages
    if (run_generate || run_swipe_right) {
        let this_mes_block = this_mes_div.children('.mes_block').children('.mes_text');
        const this_mes_div_height = this_mes_div[0].scrollHeight;
        const this_mes_block_height = this_mes_block[0].scrollHeight;

        this_mes_div.children('.swipe_left').css('display', 'flex');
        this_mes_div.children('.mes_block').transition({        // this moves the div back and forth
            x: '-' + swipe_range,
            duration: swipe_duration,
            easing: animation_easing,
            queue: false,
            complete: function () {
                /*if (!selected_group) {
                    var typingIndicator = $("#typing_indicator_template .typing_indicator").clone();
                    typingIndicator.find(".typing_indicator_name").text(characters[this_chid].name);
                } */
                /* $("#chat").append(typingIndicator); */
                const is_animation_scroll = ($('#chat').scrollTop() >= ($('#chat').prop("scrollHeight") - $('#chat').outerHeight()) - 10);
                //console.log(parseInt(chat[chat.length-1]['swipe_id']));
                //console.log(chat[chat.length-1]['swipes'].length);
                if (run_generate && parseInt(chat[chat.length - 1]['swipe_id']) === chat[chat.length - 1]['swipes'].length) {
                    //console.log('showing ""..."');
                    /* if (!selected_group) {
                    } else { */
                    $("#chat")
                        .find('[mesid="' + (count_view_mes - 1) + '"]')
                        .find('.mes_text')
                        .html('...');  //shows "..." while generating
                    $("#chat")
                        .find('[mesid="' + (count_view_mes - 1) + '"]')
                        .find('.mes_timer')
                        .html('');     // resets the timer
                    /* } */
                } else {
                    //console.log('showing previously generated swipe candidate, or "..."');
                    //console.log('onclick right swipe calling addOneMessage');
                    addOneMessage(chat[chat.length - 1], { type: 'swipe' });
                }
                let new_height = this_mes_div_height - (this_mes_block_height - this_mes_block[0].scrollHeight);
                if (new_height < 103) new_height = 103;


                this_mes_div.animate({ height: new_height + 'px' }, {
                    duration: 0, //used to be 100
                    queue: false,
                    progress: function () {
                        // Scroll the chat down as the message expands
                        if (is_animation_scroll) $("#chat").scrollTop($("#chat")[0].scrollHeight);
                    },
                    complete: function () {
                        this_mes_div.css('height', 'auto');
                        // Scroll the chat down to the bottom once the animation is complete
                        if (is_animation_scroll) $("#chat").scrollTop($("#chat")[0].scrollHeight);
                    }
                });
                this_mes_div.children('.mes_block').transition({
                    x: swipe_range,
                    duration: 0,
                    easing: animation_easing,
                    queue: false,
                    complete: function () {
                        this_mes_div.children('.mes_block').transition({
                            x: '0px',
                            duration: swipe_duration,
                            easing: animation_easing,
                            queue: false,
                            complete: function () {
                                if (run_generate && !is_send_press && parseInt(chat[chat.length - 1]['swipe_id']) === chat[chat.length - 1]['swipes'].length) {
                                    console.log('caught here 2');
                                    is_send_press = true;
                                    $('.mes_buttons:last').hide();
                                    Generate('swipe');
                                } else {
                                    if (parseInt(chat[chat.length - 1]['swipe_id']) !== chat[chat.length - 1]['swipes'].length) {
                                        saveChatConditional();
                                    }
                                }
                            }
                        });
                    }
                });
            }
        });
        this_mes_div.children('.avatar').transition({ // moves avatar along with swipe
            x: '-' + swipe_range,
            duration: swipe_duration,
            easing: animation_easing,
            queue: false,
            complete: function () {
                this_mes_div.children('.avatar').transition({
                    x: swipe_range,
                    duration: 0,
                    easing: animation_easing,
                    queue: false,
                    complete: function () {
                        this_mes_div.children('.avatar').transition({
                            x: '0px',
                            duration: swipe_duration,
                            easing: animation_easing,
                            queue: false,
                            complete: function () {

                            }
                        });
                    }
                });
            }
        });
    }
}

function updateVisibleDivs() {
    var $container = $('#rm_print_characters_block');
    var $children = $container.children();
    var totalHeight = 0;
    $children.each(function () {
        totalHeight += $(this).outerHeight();
    });
    $container.css({
        height: totalHeight,
    });
    var scrollTop = $container.scrollTop();
    var containerTop = $container.offset().top;
    var containerBottom = containerTop + $container.height();
    //console.log(`${scrollTop},${containerTop},${containerBottom}`);
    var firstVisibleIndex = null;
    var lastVisibleIndex = null;
    $children.each(function (index) {
        var $child = $(this);
        var childTop = $child.offset().top - containerTop;
        var childBottom = childTop + $child.outerHeight();
        if (childTop <= $container.height() && childBottom >= 0) {
            if (firstVisibleIndex === null) {
                firstVisibleIndex = index;
            }
            lastVisibleIndex = index;
        }
        $child.toggleClass('hiddenByCharListScroll', childTop > $container.height() || childBottom < 0);
    });
    var visibleStart = firstVisibleIndex !== null ? firstVisibleIndex : 0;
    var visibleEnd = lastVisibleIndex !== null ? lastVisibleIndex + 1 : 0;
    //console.log(`${visibleStart},${visibleEnd}`);
}

$(document).ready(function () {


    //////////INPUT BAR FOCUS-KEEPING LOGIC/////////////

    let S_TAFocused = false;
    let S_TAPreviouslyFocused = false;
    $('#send_textarea').on('focusin focus click', () => {
        S_TAFocused = true;
        S_TAPreviouslyFocused = true;
    });
    $('#send_textarea').on('focusout blur', () => S_TAFocused = false);
    $('#options_button, #send_but, #option_regenerate').on('click', () => {
        if (S_TAPreviouslyFocused) {
            $('#send_textarea').focus();
            S_TAFocused = true;
        }
    });
    $(document).click(event => {
        if ($(':focus').attr('id') !== 'send_textarea') {
            if (!$(event.target.id).is("#options_button, #send_but, #send_textarea, #option_regenerate")) {
                S_TAFocused = false;
                S_TAPreviouslyFocused = false;
            }
        } else {
            S_TAFocused = true;
            S_TAPreviouslyFocused = true;
        }
    });

    /////////////////

    $('#swipes-checkbox').change(function () {
        swipes = !!$('#swipes-checkbox').prop('checked');
        if (swipes) {
            //console.log('toggle change calling showswipebtns');
            showSwipeButtons();
        } else {
            hideSwipeButtons();
        }
        saveSettingsDebounced();
    });

    ///// SWIPE BUTTON CLICKS ///////

    $(document).on('click', '.swipe_right', swipe_right);

    $(document).on('click', '.swipe_left', function () {      // when we swipe left..but no generation.
        if (chat.length - 1 === Number(this_edit_mes_id)) {
            closeMessageEditor();
        }

        if (isStreamingEnabled() && streamingProcessor) {
            streamingProcessor.isStopped = true;
        }

        const swipe_duration = 120;
        const swipe_range = '700px';
        chat[chat.length - 1]['swipe_id']--;
        if (chat[chat.length - 1]['swipe_id'] >= 0) {
            /*$(this).parent().children('swipe_right').css('display', 'flex');
            if (chat[chat.length - 1]['swipe_id'] === 0) {
                $(this).css('display', 'none');
            }*/ // Just in case
            let this_mes_div = $(this).parent();
            let this_mes_block = $(this).parent().children('.mes_block').children('.mes_text');
            const this_mes_div_height = this_mes_div[0].scrollHeight;
            this_mes_div.css('height', this_mes_div_height);
            const this_mes_block_height = this_mes_block[0].scrollHeight;
            chat[chat.length - 1]['mes'] = chat[chat.length - 1]['swipes'][chat[chat.length - 1]['swipe_id']];
            $(this).parent().children('.mes_block').transition({
                x: swipe_range,
                duration: swipe_duration,
                easing: animation_easing,
                queue: false,
                complete: function () {
                    const is_animation_scroll = ($('#chat').scrollTop() >= ($('#chat').prop("scrollHeight") - $('#chat').outerHeight()) - 10);
                    //console.log('on left swipe click calling addOneMessage');
                    addOneMessage(chat[chat.length - 1], { type: 'swipe' });
                    let new_height = this_mes_div_height - (this_mes_block_height - this_mes_block[0].scrollHeight);
                    if (new_height < 103) new_height = 103;
                    this_mes_div.animate({ height: new_height + 'px' }, {
                        duration: 0, //used to be 100
                        queue: false,
                        progress: function () {
                            // Scroll the chat down as the message expands

                            if (is_animation_scroll) $("#chat").scrollTop($("#chat")[0].scrollHeight);
                        },
                        complete: function () {
                            this_mes_div.css('height', 'auto');
                            // Scroll the chat down to the bottom once the animation is complete
                            if (is_animation_scroll) $("#chat").scrollTop($("#chat")[0].scrollHeight);
                        }
                    });
                    $(this).parent().children('.mes_block').transition({
                        x: '-' + swipe_range,
                        duration: 0,
                        easing: animation_easing,
                        queue: false,
                        complete: function () {
                            $(this).parent().children('.mes_block').transition({
                                x: '0px',
                                duration: swipe_duration,
                                easing: animation_easing,
                                queue: false,
                                complete: function () {
                                    saveChatConditional();
                                }
                            });
                        }
                    });
                }
            });

            $(this).parent().children('.avatar').transition({
                x: swipe_range,
                duration: swipe_duration,
                easing: animation_easing,
                queue: false,
                complete: function () {
                    $(this).parent().children('.avatar').transition({
                        x: '-' + swipe_range,
                        duration: 0,
                        easing: animation_easing,
                        queue: false,
                        complete: function () {
                            $(this).parent().children('.avatar').transition({
                                x: '0px',
                                duration: swipe_duration,
                                easing: animation_easing,
                                queue: false,
                                complete: function () {

                                }
                            });
                        }
                    });
                }
            });
        }
        if (chat[chat.length - 1]['swipe_id'] < 0) {
            chat[chat.length - 1]['swipe_id'] = 0;
        }
    });

    $("#character_search_bar").on("input", function () {
        const selector = ['#rm_print_characters_block .character_select', '#rm_print_characters_block .group_select'].join(',');
        const searchValue = $(this).val().trim().toLowerCase();

        if (!searchValue) {
            $(selector).removeClass('hiddenBySearch');
            updateVisibleDivs();
        } else {
            $(selector).each(function () {
                const isValidSearch = $(this)
                    .find(".ch_name")
                    .text()
                    .toLowerCase()
                    .includes(searchValue);

                $(this).toggleClass('hiddenBySearch', !isValidSearch);
            });
            updateVisibleDivs();
        }

<<<<<<< HEAD
=======
        setCharListVisible();
>>>>>>> b9d196b4
    });

    $("#send_but").click(function () {
        if (is_send_press == false) {
            is_send_press = true;
            Generate();
        }
    });

    //menu buttons setup

    $("#rm_button_settings").click(function () {
        selected_button = "settings";
        menu_type = "settings";
        selectRightMenuWithAnimation('rm_api_block');
        setRightTabSelectedClass('rm_button_settings');
    });
    $("#rm_button_characters").click(function () {
        selected_button = "characters";
        select_rm_characters();
    });
    $("#rm_button_back").click(function () {
        selected_button = "characters";
        select_rm_characters();
    });
    $("#rm_button_create").click(function () {
        selected_button = "create";
        select_rm_create();
    });
    $("#rm_button_selected_ch").click(function () {
        if (selected_group) {
            select_group_chats(selected_group);
        } else {
            selected_button = "character_edit";
            select_selected_character(this_chid);
        }
        $("#character_search_bar").val("").trigger("input");
    });

    $(document).on("click", ".character_select", function () {
        if (selected_group && is_group_generating) {
            return;
        }

        if (this_chid !== $(this).attr("chid")) {
            //if clicked on a different character from what was currently selected
            if (!is_send_press) {
                cancelTtsPlay();
                resetSelectedGroup();
                this_edit_mes_id = undefined;
                selected_button = "character_edit";
                this_chid = $(this).attr("chid");
                clearChat();
                chat.length = 0;
                chat_metadata = {};
                getChat();
            }
        } else {
            //if clicked on character that was already selected
            selected_button = "character_edit";
            select_selected_character(this_chid);
        }
    });


    $(document).on("input", ".edit_textarea", function () {
        scroll_holder = $("#chat").scrollTop();
        $(this).height(0).height(this.scrollHeight);
        is_use_scroll_holder = true;
    });
    $("#chat").on("scroll", function () {
        if (is_use_scroll_holder) {
            $("#chat").scrollTop(scroll_holder);
            is_use_scroll_holder = false;
        }
    });

    $(document).on("click", ".mes", function () {
        //when a 'delete message' parent div is clicked
        // and we are in delete mode and del_checkbox is visible
        if (!is_delete_mode || !$(this).children('.del_checkbox').is(':visible')) {
            return;
        }
        $(".mes").children(".del_checkbox").each(function () {
            $(this).prop("checked", false);
            $(this).parent().css("background", css_mes_bg);
        });
        $(this).css("background", "#600"); //sets the bg of the mes selected for deletion
        var i = $(this).attr("mesid"); //checks the message ID in the chat
        this_del_mes = i;
        while (i < chat.length) {
            //as long as the current message ID is less than the total chat length
            $(".mes[mesid='" + i + "']").css("background", "#600"); //sets the bg of the all msgs BELOW the selected .mes
            $(".mes[mesid='" + i + "']")
                .children(".del_checkbox")
                .prop("checked", true);
            i++;
            //console.log(i);
        }
    });

    $(document).on("click", "#user_avatar_block .avatar", function () {
        user_avatar = $(this).attr("imgfile");
        reloadUserAvatar();
        saveSettingsDebounced();
        highlightSelectedAvatar();
    });
    $(document).on("click", "#user_avatar_block .avatar_upload", function () {
        $("#avatar_upload_file").click();
    });
    $("#avatar_upload_file").on("change", async function (e) {
        const file = e.target.files[0];

        if (!file) {
            return;
        }

        const formData = new FormData($("#form_upload_avatar").get(0));

        const dataUrl = await new Promise((resolve, reject) => {
            const reader = new FileReader();
            reader.onload = resolve;
            reader.onerror = reject;
            reader.readAsDataURL(file);
        });

        $('#dialogue_popup').addClass('large_dialogue_popup wide_dialogue_popup');
        await callPopup(getCropPopup(dataUrl.target.result), 'avatarToCrop');

        let url = "/uploaduseravatar";

        if (crop_data !== undefined) {
            url += `?crop=${encodeURIComponent(JSON.stringify(crop_data))}`;
        }

        jQuery.ajax({
            type: "POST",
            url: url,
            data: formData,
            beforeSend: () => { },
            cache: false,
            contentType: false,
            processData: false,
            success: function (data) {
                if (data.path) {
                    appendUserAvatar(data.path);
                }
                crop_data = undefined;
            },
            error: (jqXHR, exception) => { },
        });

        // Will allow to select the same file twice in a row
        $("#form_upload_avatar").trigger("reset");
    });

    $(document).on("click", ".bg_example", async function () {
        //when user clicks on a BG thumbnail...
        const this_bgfile = $(this).attr("bgfile"); // this_bgfile = whatever they clicked

        const customBg = window.getComputedStyle(document.getElementById('bg_custom')).backgroundImage;

        // custom background is set. Do not override the layer below
        if (customBg !== 'none') {
            return;
        }

        // if clicked on upload button
        if (!this_bgfile) {
            return;
        }

        const backgroundUrl = `backgrounds/${this_bgfile}`;

        // fetching to browser memory to reduce flicker
        fetch(backgroundUrl).then(() => {
            $("#bg1").css(
                "background-image",
                `url("${backgroundUrl}")`
            );
            setBackground(this_bgfile);
        }).catch(() => {
            console.log('Background could not be set: ' + backgroundUrl);
        });

    });
    $(document).on("click", ".bg_example_cross", function (e) {
        e.stopPropagation();
        bg_file_for_del = $(this);
        //$(this).parent().remove();
        //delBackground(this_bgfile);
        popup_type = "del_bg";
        callPopup("<h3>Delete the background?</h3>");
    });

    $(document).on("click", ".PastChat_cross", function () {
        chat_file_for_del = $(this).attr('file_name');
        console.log('detected cross click for' + chat_file_for_del);
        popup_type = "del_chat";
        callPopup("<h3>Delete the Chat File?</h3>");
    });

    $("#advanced_div").click(function () {
        if (!is_advanced_char_open) {
            is_advanced_char_open = true;
            $("#character_popup").css("display", "grid");
            $("#character_popup").css("opacity", 0.0);
            $("#character_popup").transition({
                opacity: 1.0,
                duration: animation_duration,
                easing: animation_easing,
            });
        } else {
            is_advanced_char_open = false;
            $("#character_popup").css("display", "none");
        }
    });
    $("#character_cross").click(function () {
        is_advanced_char_open = false;
        $("#character_popup").transition({
            opacity: 0,
            duration: 200,
            easing: animation_easing,
        });
        setTimeout(function () { $("#character_popup").css("display", "none"); }, 200);
        //$("#character_popup").css("display", "none");
    });
    $("#character_popup_ok").click(function () {
        is_advanced_char_open = false;
        $("#character_popup").css("display", "none");
    });
    $("#dialogue_popup_ok").click(async function (e) {
        $("#shadow_popup").transition({
            opacity: 0,
            duration: 200,
            easing: animation_easing,
        });
        setTimeout(function () {
            $("#shadow_popup").css("display", "none");
            $("#dialogue_popup").removeClass('large_dialogue_popup');
            $("#dialogue_popup").removeClass('wide_dialogue_popup');
        }, 200);

        //      $("#shadow_popup").css("opacity:", 0.0);

        if (popup_type == 'avatarToCrop') {
            dialogueResolve($("#avatarToCrop").data('cropper').getCroppedCanvas().toDataURL('image/jpeg'));
        };

        if (popup_type == "del_bg") {
            delBackground(bg_file_for_del.attr("bgfile"));
            bg_file_for_del.parent().remove();
        }
        if (popup_type == "del_chat") {
            //close past chat popup
            $("#select_chat_cross").click();

            if (selected_group) {
                await deleteGroupChat(selected_group, chat_file_for_del);
            } else {
                await delChat(chat_file_for_del);
            }

            //open the history view again after 100ms
            //hide option popup menu
            setTimeout(function () {
                $("#option_select_chat").click();
                $("#options").hide();
            }, 200);
        }
        if (popup_type == "del_ch") {
            console.log(
                "Deleting character -- ChID: " +
                this_chid +
                " -- Name: " +
                characters[this_chid].name
            );
            var msg = jQuery("#form_create").serialize(); // ID form
            jQuery.ajax({
                method: "POST",
                url: "/deletecharacter",
                beforeSend: function () {
                    select_rm_info("char_delete", characters[this_chid].name);
                    //$('#create_button').attr('value','Deleting...');
                },
                data: msg,
                cache: false,
                success: function (html) {
                    //RossAscends: New handling of character deletion that avoids page refreshes and should have
                    // fixed char corruption due to cache problems.
                    //due to how it is handled with 'popup_type', i couldn't find a way to make my method completely
                    // modular, so keeping it in TAI-main.js as a new default.
                    //this allows for dynamic refresh of character list after deleting a character.
                    // closes advanced editing popup
                    $("#character_cross").click();
                    // unsets expected chid before reloading (related to getCharacters/printCharacters from using old arrays)
                    this_chid = "invalid-safety-id";
                    // resets the characters array, forcing getcharacters to reset
                    characters.length = 0;
                    name2 = systemUserName; // replaces deleted charcter name with system user since she will be displayed next.
                    chat = [...safetychat]; // sets up system user to tell user about having deleted a character
                    chat_metadata = {}; // resets chat metadata
                    setRightTabSelectedClass() // 'deselects' character's tab panel
                    $(document.getElementById("rm_button_selected_ch"))
                        .children("h2")
                        .text(""); // removes character name from nav tabs
                    clearChat(); // removes deleted char's chat
                    this_chid = undefined; // prevents getCharacters from trying to load an invalid char.
                    getCharacters(); // gets the new list of characters (that doesn't include the deleted one)
                    printMessages(); // prints out system user's 'deleted character' message
                    //console.log("#dialogue_popup_ok(del-char) >>>> saving");
                    saveSettingsDebounced(); // saving settings to keep changes to variables
                },
            });
        }
        if (popup_type === "world_imported") {
            selectImportedWorldInfo();
        }
        if (popup_type === "del_world" && world_info) {
            deleteWorldInfo(world_info);
        }
        if (popup_type === "del_group") {
            const groupId = $("#dialogue_popup").data("group_id");

            if (groupId) {
                deleteGroup(groupId);
            }
        }
        //Make a new chat for selected character
        if (
            popup_type == "new_chat" &&
            (selected_group || this_chid !== undefined) &&
            menu_type != "create"
        ) {
            //Fix it; New chat doesn't create while open create character menu
            clearChat();
            chat.length = 0;

            if (selected_group) {
                createNewGroupChat(selected_group);
            }
            else {
                //RossAscends: added character name to new chat filenames and replaced Date.now() with humanizedDateTime;
                chat_metadata = {};
                characters[this_chid].chat = name2 + " - " + humanizedDateTime();
                $("#selected_chat_pole").val(characters[this_chid].chat);
                saveCharacterDebounced();
                getChat();
            }
        }

        rawPromptPopper.update();
        $('#rawPromptPopup').hide();

        if (dialogueResolve) {
            if (popup_type == 'input') {
                dialogueResolve($("#dialogue_popup_input").val());
                $("#dialogue_popup_input").val('');

            }
            else {
                dialogueResolve(true);

            }

            dialogueResolve = null;
        }

    });
    $("#dialogue_popup_cancel").click(function (e) {
        $("#shadow_popup").transition({
            opacity: 0,
            duration: 200,
            easing: animation_easing,
        });
        setTimeout(function () {
            $("#shadow_popup").css("display", "none");
            $("#dialogue_popup").removeClass('large_dialogue_popup');
        }, 200);

        //$("#shadow_popup").css("opacity:", 0.0);
        popup_type = "";

        if (dialogueResolve) {
            dialogueResolve(false);
            dialogueResolve = null;
        }

    });

    $("#add_bg_button").change(function () {
        read_bg_load(this);
    });

    $("#add_avatar_button").change(function () {
        is_mes_reload_avatar = Date.now();
        read_avatar_load(this);
    });

    $("#form_create").submit(function (e) {
        $("#rm_info_avatar").html("");
        let save_name = create_save_name;
        var formData = new FormData($("#form_create").get(0));
        formData.set('fav', fav_ch_checked);
        if ($("#form_create").attr("actiontype") == "createcharacter") {
            if ($("#character_name_pole").val().length > 0) {
                //if the character name text area isn't empty (only posible when creating a new character)
                let url = "/createcharacter";

                if (crop_data != undefined) {
                    url += `?crop=${encodeURIComponent(JSON.stringify(crop_data))}`;
                }

                jQuery.ajax({
                    type: "POST",
                    url: url,
                    data: formData,
                    beforeSend: function () {
                        $("#create_button").attr("disabled", true);
                        $("#create_button").attr("value", "⏳");
                    },
                    cache: false,
                    contentType: false,
                    processData: false,
                    success: async function (html) {
                        $("#character_cross").click(); //closes the advanced character editing popup
                        $("#character_name_pole").val("");
                        create_save_name = "";
                        $("#description_textarea").val("");
                        create_save_description = "";
                        $("#personality_textarea").val("");
                        create_save_personality = "";
                        $("#firstmessage_textarea").val("");
                        create_save_first_message = "";
                        $("#talkativeness_slider").val(talkativeness_default);
                        create_save_talkativeness = talkativeness_default;

                        $("#character_popup_text_h3").text("Create character");

                        $("#scenario_pole").val("");
                        create_save_scenario = "";
                        $("#mes_example_textarea").val("");
                        create_save_mes_example = "";

                        create_save_avatar = "";

                        $("#create_button").removeAttr("disabled");
                        $("#add_avatar_button").replaceWith(
                            $("#add_avatar_button").val("").clone(true)
                        );

                        $("#create_button").attr("value", "✅");
                        let oldSelectedChar = null;
                        if (this_chid != undefined && this_chid != "invalid-safety-id") {
                            oldSelectedChar = characters[this_chid].avatar;
                        }

                        console.log(`new avatar id: ${html}`);
                        createTagMapFromList("#tagList", html);
                        await getCharacters();

                        $("#rm_info_block").transition({ opacity: 0, duration: 0 });
                        var $prev_img = $("#avatar_div_div").clone();
                        $("#rm_info_avatar").append($prev_img);
                        select_rm_info(`char_create`, save_name, oldSelectedChar);

                        $("#rm_info_block").transition({ opacity: 1.0, duration: 2000 });
                        crop_data = undefined;
                    },
                    error: function (jqXHR, exception) {
                        $("#create_button").removeAttr("disabled");
                    },
                });
            } else {
                $("#result_info").html("Name not entered");
            }
        } else {
            let url = '/editcharacter';

            if (crop_data != undefined) {
                url += `?crop=${encodeURIComponent(JSON.stringify(crop_data))}`;
            }

            jQuery.ajax({
                type: "POST",
                url: url,
                data: formData,
                beforeSend: function () {
                    //$("#create_button").attr("disabled", true);
                    $("#create_button").attr("value", "Save");
                },
                cache: false,
                contentType: false,
                processData: false,
                success: async function (html) {
                    if (chat.length === 1) {
                        var this_ch_mes = default_ch_mes;
                        if ($("#firstmessage_textarea").val() != "") {
                            this_ch_mes = $("#firstmessage_textarea").val();
                        }
                        if (
                            this_ch_mes !=
                            $.trim(
                                $("#chat")
                                    .children(".mes")
                                    .children(".mes_block")
                                    .children(".mes_text")
                                    .text()
                            )
                        ) {
                            clearChat();
                            chat.length = 0;
                            chat[0] = {};
                            chat[0]["name"] = name2;
                            chat[0]["is_user"] = false;
                            chat[0]["is_name"] = true;
                            chat[0]["mes"] = this_ch_mes;
                            add_mes_without_animation = true;
                            //console.log('form create submission calling addOneMessage');
                            addOneMessage(chat[0]);
                        }
                    }
                    $("#create_button").removeAttr("disabled");
                    await getCharacters();

                    $("#add_avatar_button").replaceWith(
                        $("#add_avatar_button").val("").clone(true)
                    );
                    $("#create_button").attr("value", "Save");
                    crop_data = undefined;
                },
                error: function (jqXHR, exception) {
                    $("#create_button").removeAttr("disabled");
                    $("#result_info").html("<font color=red>Error: no connection</font>");
                    console.log('Error! Either a file with the same name already existed, or the image file provided was in an invalid format. Double check that the image is not a webp.');
                    alert('Error! Either a file with the same name already existed, or the image file provided was in an invalid format. Double check that the image is not a webp.');
                },
            });
        }
    });

    $("#delete_button").click(function () {
        popup_type = "del_ch";
        callPopup(`
            <h3>Delete the character?</h3>
            <b>THIS IS PERMANENT!<br><br>
            THIS WILL ALSO DELETE ALL<br>
            OF THE CHARACTER'S CHAT FILES.<br><br></b>`
        );
    });

    $("#rm_info_button").click(function () {
        $("#rm_info_avatar").html("");
        select_rm_characters();
    });

    //////// OPTIMIZED ALL CHAR CREATION/EDITING TEXTAREA LISTENERS ///////////////

    $("#character_name_pole").on("input", function () {
        if (menu_type == "create") {
            create_save_name = $("#character_name_pole").val();
        }
    });

    $("#description_textarea, #personality_textarea, #scenario_pole, #mes_example_textarea, #firstmessage_textarea")
        .on("input", function () {
            if (menu_type == "create") {
                create_save_description = $("#description_textarea").val();
                create_save_personality = $("#personality_textarea").val();
                create_save_scenario = $("#scenario_pole").val();
                create_save_mes_example = $("#mes_example_textarea").val();
                create_save_first_message = $("#firstmessage_textarea").val();
                create_fav_chara = $("#fav_checkbox").val();
            } else {
                saveCharacterDebounced();
            }
        });

    $("#favorite_button").on('click', function () {
        updateFavButtonState(!fav_ch_checked);
        if (menu_type != "create") {
            saveCharacterDebounced();

        }
    });

    $("#renameCharButton").on('click', renameCharacter);

    $(document).on("click", ".renameChatButton", async function () {
        const old_filenamefull = $(this).closest('.select_chat_block_wrapper').find('.select_chat_block_filename').text();
        const old_filename = old_filenamefull.replace('.jsonl', '');

        const popupText = `<h3>Enter the new name for the chat:<h3>
        <small>!!Using an existing filename will produce an error!!<br>
        This will break the link between bookmark chats.<br>
        No need to add '.jsonl' at the end.<br>
        </small>`;
        const newName = await callPopup(popupText, 'input', old_filename);

        if (!newName || newName == old_filename) {
            console.log('no new name found, aborting');
            return;
        }

        const body = {
            is_group: !!selected_group,
            avatar_url: characters[this_chid]?.avatar,
            original_file: `${old_filename}.jsonl`,
            renamed_file: `${newName}.jsonl`,
        }

        try {
            const response = await fetch('/renamechat', {
                method: 'POST',
                body: JSON.stringify(body),
                headers: getRequestHeaders(),
            });

            if (!response.ok) {
                throw new Error('Unsuccessful request.');
            }

            const data = response.json();

            if (data.error) {
                throw new Error('Server returned an error.');
            }

            if (selected_group) {
                await renameGroupChat(selected_group, old_filename, newName);
            }
            else {
                if (characters[this_chid].chat == old_filename) {
                    characters[this_chid].chat = newName;
                    saveCharacterDebounced();
                }
            }

            reloadCurrentChat();

            await delay(250);
            $("#option_select_chat").trigger('click');
            $("#options").hide();
        } catch {
            await delay(500);
            await callPopup('An error has occurred. Chat was not renamed.', 'text');
        }
    });

    $("#talkativeness_slider").on("input", function () {
        if (menu_type == "create") {
            create_save_talkativeness = $("#talkativeness_slider").val();
        } else {
            saveCharacterDebounced();
        }
    });

    ///////////////////////////////////////////////////////////////////////////////////

    $("#api_button").click(function (e) {
        e.stopPropagation();
        if ($("#api_url_text").val() != "" && !horde_settings.use_horde) {
            let value = formatKoboldUrl($.trim($("#api_url_text").val()));

            if (!value) {
                toastr.error('Please enter a valid URL.');
                return;
            }

            $("#api_url_text").val(value);
            api_server = value;
            $("#api_loading").css("display", "inline-block");
            $("#api_button").css("display", "none");

            main_api = "kobold";
            saveSettingsDebounced();
            is_get_status = true;
            is_api_button_press = true;
            getStatus();
            clearSoftPromptsList();
            getSoftPromptsList();
        }
        else if (horde_settings.use_horde) {
            main_api = "kobold";
            is_get_status = true;
            getStatus();
            clearSoftPromptsList();
        }
    });

    $("#api_button_textgenerationwebui").click(function (e) {
        e.stopPropagation();
        if ($("#textgenerationwebui_api_url_text").val() != "") {
            let value = formatKoboldUrl($("#textgenerationwebui_api_url_text").val().trim());

            if (!value) {
                callPopup('Please enter a valid URL.', 'text');
                return;
            }

            $("#textgenerationwebui_api_url_text").val(value);
            $("#api_loading_textgenerationwebui").css("display", "inline-block");
            $("#api_button_textgenerationwebui").css("display", "none");
            api_server_textgenerationwebui = value;
            main_api = "textgenerationwebui";
            saveSettingsDebounced();
            is_get_status = true;
            is_api_button_press = true;
            getStatus();
        }
    });

    $("body").click(function () {
        if ($("#options").css("opacity") == 1.0) {
            $("#options").transition({
                opacity: 0.0,
                duration: 100, //animation_duration,
                easing: animation_easing,
                complete: function () {
                    $("#options").css("display", "none");
                },
            });
        }
    });

    $("#options_button").click(function () {
        // this is the options button click function, shows the options menu if closed
        if (
            $("#options").css("display") === "none" &&
            $("#options").css("opacity") == 0.0
        ) {
            optionsPopper.update();
            showBookmarksButtons();
            $("#options").css("display", "block");
            $("#options").transition({
                opacity: 1.0, // the manual setting of CSS via JS is what allows the click-away feature to work
                duration: 100,
                easing: animation_easing,
                complete: function () { optionsPopper.update(); },
            });
        }
    });

    ///////////// OPTIMIZED LISTENERS FOR LEFT SIDE OPTIONS POPUP MENU //////////////////////

    $("#options [id]").on("click", function () {
        var id = $(this).attr("id");

        if (id == "option_toggle_AN") {
            if (selected_group || this_chid) {
                if ($("#floatingPrompt").css("display") !== 'flex') {
                    $("#floatingPrompt").css("display", "flex");
                    $("#floatingPrompt").css("opacity", 0.0);
                    $("#floatingPrompt").transition({
                        opacity: 1.0,
                        duration: 250,
                        easing: animation_easing,
                    });

                    if ($("#ANBlockToggle")
                        .siblings('.inline-drawer-content')
                        .css('display') !== 'block') {
                        $("#ANBlockToggle").click();
                    }
                } else {
                    $("#floatingPrompt").transition({
                        opacity: 0.0,
                        duration: 250,
                        easing: animation_easing,
                    });
                    setTimeout(function () {
                        $("#floatingPrompt").hide();
                    }, 250);

                }
            }
        }

        if (id == "option_select_chat") {
            if ((selected_group && !is_group_generating) || (this_chid !== undefined && !is_send_press)) {
                displayPastChats();
                $("#shadow_select_chat_popup").css("display", "block");
                $("#shadow_select_chat_popup").css("opacity", 0.0);
                $("#shadow_select_chat_popup").transition({
                    opacity: 1.0,
                    duration: animation_duration,
                    easing: animation_easing,
                });
            }
        }

        else if (id == "option_start_new_chat") {
            if ((selected_group || this_chid !== undefined) && !is_send_press) {
                popup_type = "new_chat";
                callPopup("<h3>Start new chat?</h3>");
            }
        }

        else if (id == "option_regenerate") {
            if (is_send_press == false) {
                //hideSwipeButtons();

                if (selected_group) {
                    regenerateGroup();
                }
                else {
                    is_send_press = true;
                    Generate("regenerate");
                }
            }
        }

        else if (id == "option_impersonate") {
            if (is_send_press == false) {
                is_send_press = true;
                Generate("impersonate");
            }
        }

        else if (id == "option_delete_mes") {
            closeMessageEditor();
            hideSwipeButtons();
            if ((this_chid != undefined && !is_send_press) || (selected_group && !is_group_generating)) {
                $("#dialogue_del_mes").css("display", "block");
                $("#send_form").css("display", "none");
                $(".del_checkbox").each(function () {
                    if ($(this).parent().attr("mesid") != 0) {
                        $(this).css("display", "block");
                        $(this).parent().children(".for_checkbox").css("display", "none");
                    }
                });
            }
            is_delete_mode = true;
        }
    });

    //////////////////////////////////////////////////////////////////////////////////////////////

    //functionality for the cancel delete messages button, reverts to normal display of input form
    $("#dialogue_del_mes_cancel").click(function () {
        $("#dialogue_del_mes").css("display", "none");
        $("#send_form").css("display", css_send_form_display);
        $(".del_checkbox").each(function () {
            $(this).css("display", "none");
            $(this).parent().children(".for_checkbox").css("display", "block");
            $(this).parent().css("background", css_mes_bg);
            $(this).prop("checked", false);
        });
        this_del_mes = 0;
        console.log('canceled del msgs, calling showswipesbtns');
        showSwipeButtons();
        is_delete_mode = false;
    });

    //confirms message delation with the "ok" button
    $("#dialogue_del_mes_ok").click(function () {
        $("#dialogue_del_mes").css("display", "none");
        $("#send_form").css("display", css_send_form_display);
        $(".del_checkbox").each(function () {
            $(this).css("display", "none");
            $(this).parent().children(".for_checkbox").css("display", "block");
            $(this).parent().css("background", css_mes_bg);
            $(this).prop("checked", false);
        });
        if (this_del_mes != 0) {
            $(".mes[mesid='" + this_del_mes + "']")
                .nextAll("div")
                .remove();
            $(".mes[mesid='" + this_del_mes + "']").remove();
            chat.length = this_del_mes;
            count_view_mes = this_del_mes;
            saveChatConditional();
            var $textchat = $("#chat");
            $textchat.scrollTop($textchat[0].scrollHeight);
        }
        this_del_mes = 0;
        $('#chat .mes').last().addClass('last_mes');
        $('#chat .mes').eq(-2).removeClass('last_mes');
        console.log('confirmed del msgs, calling showswipesbtns');
        showSwipeButtons();
        is_delete_mode = false;
    });

    $("#settings_perset").change(function () {
        if ($("#settings_perset").find(":selected").val() != "gui") {
            preset_settings = $("#settings_perset").find(":selected").text();
            const preset = koboldai_settings[koboldai_setting_names[preset_settings]];
            loadKoboldSettings(preset);

            amount_gen = preset.genamt;
            $("#amount_gen").val(amount_gen);
            $("#amount_gen_counter").text(`${amount_gen}`);

            max_context = preset.max_length;
            $("#max_context").val(max_context);
            $("#max_context_counter").text(`${max_context}`);

            $("#range_block").find('input').prop("disabled", false);
            $("#kobold-advanced-config").find('input').prop("disabled", false);
            $("#kobold-advanced-config").css('opacity', 1.0);

            $("#range_block").css("opacity", 1.0);
            $("#amount_gen_block").find('input').prop("disabled", false);

            $("#amount_gen_block").css("opacity", 1.0);
        } else {
            //$('.button').disableSelection();
            preset_settings = "gui";
            $("#range_block").find('input').prop("disabled", true);
            $("#kobold-advanced-config").find('input').prop("disabled", true);
            $("#kobold-advanced-config").css('opacity', 0.5);

            $("#range_block").css("opacity", 0.5);
            $("#amount_gen_block").find('input').prop("disabled", true);

            $("#amount_gen_block").css("opacity", 0.45);
        }
        saveSettingsDebounced();
    });

    $("#settings_perset_novel").change(function () {
        nai_settings.preset_settings_novel = $("#settings_perset_novel")
            .find(":selected")
            .text();

        const preset = novelai_settings[novelai_setting_names[nai_settings.preset_settings_novel]];
        loadNovelPreset(preset);

        saveSettingsDebounced();
    });

    $("#main_api").change(function () {
        is_pygmalion = false;
        is_get_status = false;
        is_get_status_novel = false;
        setOpenAIOnlineStatus(false);
        setPoeOnlineStatus(false);
        online_status = "no_connection";
        clearSoftPromptsList();
        checkOnlineStatus();
        changeMainAPI();
        saveSettingsDebounced();
    });

    $("#softprompt").change(async function () {
        if (!api_server) {
            return;
        }

        const selected = $("#softprompt").find(":selected").val();
        const response = await fetch("/setsoftprompt", {
            method: "POST",
            headers: getRequestHeaders(),
            body: JSON.stringify({ name: selected, api_server: api_server }),
        });

        if (!response.ok) {
            console.error("Couldn't change soft prompt");
        }
    });

    ////////////////// OPTIMIZED RANGE SLIDER LISTENERS////////////////

    const sliders = [
        {
            sliderId: "#amount_gen",
            counterId: "#amount_gen_counter",
            format: (val) => `${val}`,
            setValue: (val) => { amount_gen = Number(val); },
        },
        {
            sliderId: "#max_context",
            counterId: "#max_context_counter",
            format: (val) => `${val}`,
            setValue: (val) => { max_context = Number(val); },
        }
    ];

    sliders.forEach(slider => {
        $(document).on("input", slider.sliderId, function () {
            const value = $(this).val();
            const formattedValue = slider.format(value);
            slider.setValue(value);
            $(slider.counterId).text(formattedValue);
            console.log('saving');
            saveSettingsDebounced();
        });
    });

    //////////////////////////////////////////////////////////////

    $("#select_chat_cross").click(function () {
        $("#shadow_select_chat_popup").transition({
            opacity: 0,
            duration: 200,
            easing: animation_easing,
        });
        setTimeout(function () { $("#shadow_select_chat_popup").css("display", "none"); }, 200);
        //$("#shadow_select_chat_popup").css("display", "none");
        $("#load_select_chat_div").css("display", "block");
    });

    if (navigator.clipboard === undefined) {
        // No clipboard support
        $(".mes_copy").remove();
    }
    else {
        $(document).on("pointerup", ".mes_copy", function () {
            if (this_chid !== undefined || selected_group) {
                const message = $(this).closest(".mes");

                if (message.data("isSystem")) {
                    return;
                }
                try {
                    var edit_mes_id = $(this).closest(".mes").attr("mesid");
                    var text = chat[edit_mes_id]["mes"];
                    navigator.clipboard.writeText(text);
                    const copiedMsg = document.createElement("div");
                    copiedMsg.classList.add('code-copied');
                    copiedMsg.innerText = "Copied!";
                    copiedMsg.style.top = `${event.clientY - 55}px`;
                    copiedMsg.style.left = `${event.clientX - 55}px`;
                    document.body.append(copiedMsg);
                    setTimeout(() => {
                        document.body.removeChild(copiedMsg);
                    }, 1000);
                } catch (err) {
                    console.error('Failed to copy: ', err);
                }
            }
        });
    }

    $(document).on("pointerup", ".mes_prompt", function () {
        let mesIdForItemization = $(this).closest('.mes').attr('mesId');
        if (itemizedPrompts.length !== undefined && itemizedPrompts.length !== 0) {
            promptItemize(itemizedPrompts, mesIdForItemization);
        }
    })

    $(document).on("pointerup", "#showRawPrompt", function () {
        //console.log(itemizedPrompts[PromptArrayItemForRawPromptDisplay].rawPrompt);
        console.log(itemizedPrompts[PromptArrayItemForRawPromptDisplay].rawPrompt);

        let rawPrompt = itemizedPrompts[PromptArrayItemForRawPromptDisplay].rawPrompt;
        let rawPromptValues = rawPrompt;

        if (Array.isArray(rawPrompt)) {
            rawPromptValues = rawPrompt.map(x => x.content).join('\n');
        }

        //let DisplayStringifiedPrompt = JSON.stringify(itemizedPrompts[PromptArrayItemForRawPromptDisplay].rawPrompt).replace(/\n+/g, '<br>');
        $("#rawPromptWrapper").text(rawPromptValues);
        rawPromptPopper.update();
        $('#rawPromptPopup').toggle();
    })


    //********************
    //***Message Editor***
    $(document).on("click", ".mes_edit", function () {
        if (this_chid !== undefined || selected_group) {
            // Previously system messages we're allowed to be edited
            /*const message = $(this).closest(".mes");

            if (message.data("isSystem")) {
                return;
            }*/

            let chatScrollPosition = $("#chat").scrollTop();
            if (this_edit_mes_id !== undefined) {
                let mes_edited = $("#chat")
                    .children()
                    .filter('[mesid="' + this_edit_mes_id + '"]')
                    .find(".mes_block")
                    .find(".mes_edit_done");
                if (edit_mes_id == count_view_mes - 1) { //if the generating swipe (...)
                    if (chat[edit_mes_id]['swipe_id'] !== undefined) {
                        if (chat[edit_mes_id]['swipes'].length === chat[edit_mes_id]['swipe_id']) {
                            run_edit = false;
                        }
                    }
                    if (run_edit) {
                        hideSwipeButtons();
                    }
                }
                messageEditDone(mes_edited);
            }
            $(this).closest(".mes_block").find(".mes_text").empty();
            $(this).closest(".mes_block").find(".mes_buttons").css("display", "none");
            $(this).closest(".mes_block").find(".mes_edit_buttons").css("display", "inline-flex");
            var edit_mes_id = $(this).closest(".mes").attr("mesid");
            this_edit_mes_id = edit_mes_id;

            var text = chat[edit_mes_id]["mes"];
            if (chat[edit_mes_id]["is_user"]) {
                this_edit_mes_chname = name1;
            } else if (chat[edit_mes_id]["force_avatar"]) {
                this_edit_mes_chname = chat[edit_mes_id]["name"];
            } else {
                this_edit_mes_chname = name2;
            }
            text = text.trim();
            $(this)
                .closest(".mes_block")
                .find(".mes_text")
                .append(
                    `<textarea id='curEditTextarea' class='edit_textarea' style='max-width:auto; '>${text}</textarea>`
                );
            let edit_textarea = $(this)
                .closest(".mes_block")
                .find(".edit_textarea");
            edit_textarea.height(0);
            edit_textarea.height(edit_textarea[0].scrollHeight);
            edit_textarea.focus();
            edit_textarea[0].setSelectionRange(     //this sets the cursor at the end of the text
                edit_textarea.val().length,
                edit_textarea.val().length
            );
            if (this_edit_mes_id == count_view_mes - 1) {
                $("#chat").scrollTop(chatScrollPosition);
            }

            updateEditArrowClasses();
        }
    });

    $(document).on('input', '#curEditTextarea', function () {
        if (power_user.auto_save_msg_edits === true) {
            messageEditAuto($(this));
        }
    })

    $(document).on("click", ".mes_edit_cancel", function () {
        let text = chat[this_edit_mes_id]["mes"];

        $(this).closest(".mes_block").find(".mes_text").empty();
        $(this).closest(".mes_edit_buttons").css("display", "none");
        $(this).closest(".mes_block").find(".mes_buttons").css("display", "inline-block");
        $(this)
            .closest(".mes_block")
            .find(".mes_text")
            .append(messageFormatting(
                text,
                this_edit_mes_chname,
                chat[this_edit_mes_id].is_system,
                chat[this_edit_mes_id].is_user,
            ));
        appendImageToMessage(chat[this_edit_mes_id], $(this).closest(".mes"));
        addCopyToCodeBlocks($(this).closest(".mes"));
        this_edit_mes_id = undefined;
    });

    $(document).on("click", ".mes_edit_up", function () {
        if (is_send_press || this_edit_mes_id <= 0) {
            return;
        }

        hideSwipeButtons();
        const targetId = Number(this_edit_mes_id) - 1;
        const target = $(`#chat .mes[mesid="${targetId}"]`);
        const root = $(this).closest('.mes');

        if (root.length === 0 || target.length === 0) {
            return;
        }

        root.insertBefore(target);

        target.attr("mesid", this_edit_mes_id);
        root.attr("mesid", targetId);

        const temp = chat[targetId];
        chat[targetId] = chat[this_edit_mes_id];
        chat[this_edit_mes_id] = temp;

        this_edit_mes_id = targetId;
        updateViewMessageIds();
        saveChatConditional();
        showSwipeButtons();
    });

    $(document).on("click", ".mes_edit_down", function () {
        if (is_send_press || this_edit_mes_id >= chat.length - 1) {
            return;
        }

        hideSwipeButtons();
        const targetId = Number(this_edit_mes_id) + 1;
        const target = $(`#chat .mes[mesid="${targetId}"]`);
        const root = $(this).closest('.mes');

        if (root.length === 0 || target.length === 0) {
            return;
        }

        root.insertAfter(target);

        target.attr("mesid", this_edit_mes_id);
        root.attr("mesid", targetId);

        const temp = chat[targetId];
        chat[targetId] = chat[this_edit_mes_id];
        chat[this_edit_mes_id] = temp;

        this_edit_mes_id = targetId;
        updateViewMessageIds();
        saveChatConditional();
        showSwipeButtons();
    });

    $(document).on("click", ".mes_edit_copy", function () {
        if (!confirm('Create a copy of this message?')) {
            return;
        }

        hideSwipeButtons();
        let oldScroll = $('#chat')[0].scrollTop;
        const clone = JSON.parse(JSON.stringify(chat[this_edit_mes_id])); // quick and dirty clone
        clone.send_date = Date.now();
        clone.mes = $(this).closest(".mes").find('.edit_textarea').val().trim();

        chat.splice(Number(this_edit_mes_id) + 1, 0, clone);
        addOneMessage(clone, { insertAfter: this_edit_mes_id });

        updateViewMessageIds();
        saveChatConditional();
        $('#chat')[0].scrollTop = oldScroll;
        showSwipeButtons();
    });

<<<<<<< HEAD
    setTimeout(function () {
        $("#rm_print_characters_block").on('scroll',
            debounce(updateVisibleDivs, 50));
    }, 3000)
=======
    $("#rm_print_characters_block").on('scroll', debounce(function () {
        setCharacterBlockHeight();
        //const containerHeight = $children.length * $children.find(':visible').first().outerHeight();
        //$("#rm_print_characters_block").css('height', containerHeight);
        //show and hide on scroll
        setCharListVisible();
    }, 1));
>>>>>>> b9d196b4

    $(document).on("click", ".mes_edit_delete", function () {
        if (!confirm("Are you sure you want to delete this message?")) {
            return;
        }

        const mes = $(this).closest(".mes");

        if (!mes) {
            return;
        }

        chat.splice(this_edit_mes_id, 1);
        this_edit_mes_id = undefined;
        mes.remove();
        count_view_mes--;

        updateViewMessageIds();
        saveChatConditional();

        hideSwipeButtons();
        showSwipeButtons();
    });

    $(document).on("click", ".mes_edit_done", function () {
        messageEditDone($(this));
    });

    $("#your_name_button").click(function () {
        if (!is_send_press) {
            name1 = $("#your_name").val();
            if (name1 === undefined || name1 == "") name1 = default_user_name;
            console.log(name1);
            saveSettings("change_name");
        }
    });
    //Select chat

    $("#api_button_novel").on('click', async function (e) {
        e.stopPropagation();
        const api_key_novel = $("#api_key_novel").val().trim();

        if (api_key_novel.length) {
            await writeSecret(SECRET_KEYS.NOVEL, api_key_novel);
        }

        if (!secret_state[SECRET_KEYS.NOVEL]) {
            console.log('No secret key saved for NovelAI');
            return;
        }

        $("#api_loading_novel").css("display", "inline-block");
        $("#api_button_novel").css("display", "none");
        is_get_status_novel = true;
        is_api_button_press_novel = true;
    });

    //**************************CHARACTER IMPORT EXPORT*************************//
    $("#character_import_button").click(function () {
        $("#character_import_file").click();
    });
    $("#character_import_file").on("change", function (e) {
        $("#rm_info_avatar").html("");
        if (!e.target.files.length) {
            return;
        }

        for (const file of e.target.files) {
            var ext = file.name.match(/\.(\w+)$/);
            if (
                !ext ||
                (ext[1].toLowerCase() != "json" && ext[1].toLowerCase() != "png" && ext[1] != "webp")
            ) {
                continue;
            }

            var format = ext[1].toLowerCase();
            $("#character_import_file_type").val(format);
            var formData = new FormData();
            formData.append('avatar', file);
            formData.append('file_type', format);

            jQuery.ajax({
                type: "POST",
                url: "/importcharacter",
                data: formData,
                async: false,
                beforeSend: function () {
                },
                cache: false,
                contentType: false,
                processData: false,
                success: async function (data) {
                    if (data.file_name !== undefined) {
                        $("#rm_info_block").transition({ opacity: 0, duration: 0 });
                        var $prev_img = $("#avatar_div_div").clone();
                        $prev_img
                            .children("img")
                            .attr("src", "characters/" + data.file_name + ".png");
                        $("#rm_info_avatar").append($prev_img);

                        let oldSelectedChar = null;
                        if (this_chid != undefined && this_chid != "invalid-safety-id") {
                            oldSelectedChar = characters[this_chid].avatar;
                        }

                        await getCharacters();
                        select_rm_info(`char_import`, data.file_name, oldSelectedChar);
                        $("#rm_info_block").transition({ opacity: 1, duration: 1000 });
                    }
                },
                error: function (jqXHR, exception) {
                    $("#create_button").removeAttr("disabled");
                },
            });
        }
    });
    $("#export_button").click(function (e) {
        $('#export_format_popup').toggle();
        exportPopper.update();
    });
    $(document).on('click', '.export_format', async function () {
        const format = $(this).data('format');

        if (!format) {
            return;
        }

        const body = { format, avatar_url: characters[this_chid].avatar };

        const response = await fetch('/exportcharacter', {
            method: 'POST',
            headers: getRequestHeaders(),
            body: JSON.stringify(body),
        });

        if (response.ok) {
            const filename = characters[this_chid].avatar.replace('.png', `.${format}`);
            const blob = await response.blob();
            const a = document.createElement("a");
            a.href = URL.createObjectURL(blob);
            a.setAttribute("download", filename);
            document.body.appendChild(a);
            a.click();
            document.body.removeChild(a);
        }


        $('#export_format_popup').hide();
    });
    //**************************CHAT IMPORT EXPORT*************************//
    $("#chat_import_button").click(function () {
        $("#chat_import_file").click();
    });

    $("#chat_import_file").on("change", async function (e) {
        var file = e.target.files[0];

        if (!file) {
            return;
        }

        var ext = file.name.match(/\.(\w+)$/);
        if (
            !ext ||
            (ext[1].toLowerCase() != "json" && ext[1].toLowerCase() != "jsonl")
        ) {
            return;
        }

        if (selected_group && file.name.endsWith('.json')) {
            toastr.warning("Only SillyTavern's own format is supported for group chat imports. Sorry!");
            return;
        }

        var format = ext[1].toLowerCase();
        $("#chat_import_file_type").val(format);

        var formData = new FormData($("#form_import_chat").get(0));
        $("#select_chat_div").html("");
        $("#load_select_chat_div").css("display", "block");

        if (selected_group) {
            await importGroupChat(formData);
        } else {
            await importCharacterChat(formData);
        }
    });

    $("#rm_button_group_chats").click(function () {
        selected_button = "group_chats";
        select_group_chats();
    });

    $("#rm_button_back_from_group").click(function () {
        selected_button = "characters";
        select_rm_characters();
    });

    $(document).on("click", ".select_chat_block, .bookmark_link", async function () {
        let file_name = $(this).attr("file_name").replace(".jsonl", "");

        if (selected_group) {
            await openGroupChat(selected_group, file_name);
        } else {
            await openCharacterChat(file_name);
        }

        $("#shadow_select_chat_popup").css("display", "none");
        $("#load_select_chat_div").css("display", "block");
    });

    $(document).on("click", ".mes_stop", function () {
        if (streamingProcessor) {
            streamingProcessor.abortController.abort();
            streamingProcessor.isStopped = true;
            streamingProcessor.onStopStreaming();
            streamingProcessor = null;
        }
    });

    $('.drawer-toggle').click(function () {
        var icon = $(this).find('.drawer-icon');
        var drawer = $(this).parent().find('.drawer-content');
        var drawerWasOpenAlready = $(this).parent().find('.drawer-content').hasClass('openDrawer');
        let targetDrawerID = $(this).parent().find('.drawer-content').attr('id');
        const pinnedDrawerClicked = drawer.hasClass('pinnedOpen');

        if (!drawerWasOpenAlready) {
            $('.openDrawer').not('.pinnedOpen').slideToggle(200, "swing");
            $('.openIcon').toggleClass('closedIcon openIcon');
            $('.openDrawer').not('.pinnedOpen').toggleClass('closedDrawer openDrawer');
            icon.toggleClass('openIcon closedIcon');
            drawer.toggleClass('openDrawer closedDrawer');

            //console.log(targetDrawerID);
            if (targetDrawerID === 'right-nav-panel') {
                $(this).closest('.drawer').find('.drawer-content').slideToggle({
                    duration: 200,
                    easing: "swing",
                    start: function () {
                        jQuery(this).css('display', 'flex');
                    }
                })
            } else {
                $(this).closest('.drawer').find('.drawer-content').slideToggle(200, "swing");
            }


        } else if (drawerWasOpenAlready) {
            icon.toggleClass('closedIcon openIcon');

            if (pinnedDrawerClicked) {
                $(drawer).slideToggle(200, "swing");
            }
            else {
                $('.openDrawer').not('.pinnedOpen').slideToggle(200, "swing");
            }

            drawer.toggleClass('closedDrawer openDrawer');
        }
    });

    $("html").on('touchstart mousedown', function (e) {
        var clickTarget = $(e.target);

        if ($('#export_format_popup').is(':visible')
            && clickTarget.closest('#export_button').length == 0
            && clickTarget.closest('#export_format_popup').length == 0) {
            $('#export_format_popup').hide();
        }

        const forbiddenTargets = [
            '#character_cross',
            '#avatar-and-name-block',
            '#shadow_popup',
            '#world_popup',
            '.ui-widget',
            '.text_pole',
        ];
        for (const id of forbiddenTargets) {
            if (clickTarget.closest(id).length > 0) {
                return;
            }
        }

        var targetParentHasOpenDrawer = clickTarget.parents('.openDrawer').length;
        if (clickTarget.hasClass('drawer-icon') == false && !clickTarget.hasClass('openDrawer')) {
            if (jQuery.find('.openDrawer').length !== 0) {
                if (targetParentHasOpenDrawer === 0) {
                    //console.log($('.openDrawer').not('.pinnedOpen').length);
                    $('.openDrawer').not('.pinnedOpen').slideToggle(200, "swing");
                    $('.openIcon').toggleClass('closedIcon openIcon');
                    $('.openDrawer').not('.pinnedOpen').toggleClass('closedDrawer openDrawer');

                }
            }
        }
    });

    $(document).on('click', '.inline-drawer-toggle', function (e) {
        if ($(e.target).hasClass('text_pole')) {
            return;
        };
        var icon = $(this).find('.inline-drawer-icon');
        icon.toggleClass('down up');
        icon.toggleClass('fa-circle-chevron-down fa-circle-chevron-up');
        $(this).closest('.inline-drawer').find('.inline-drawer-content').slideToggle();
    });

    $(document).on('click', '.mes .avatar', function () {

        //if (window.innerWidth > 1000 || $('body').hasClass('waifuMode')) {

        let thumbURL = $(this).children('img').attr('src');
        let charsPath = '/characters/'
        let targetAvatarImg = thumbURL.substring(thumbURL.lastIndexOf("=") + 1);

        let avatarSrc = charsPath + targetAvatarImg;
        console.log(avatarSrc);
        if ($(this).parent().parent().attr('is_user') == 'true') { //handle user avatars
            $("#zoomed_avatar").attr('src', thumbURL);
        } else if ($(this).parent().parent().attr('is_system') == 'true') { //handle system avatars
            $("#zoomed_avatar").attr('src', thumbURL);
        } else if ($(this).parent().parent().attr('is_user') == 'false') { //handle char avatars
            $("#zoomed_avatar").attr('src', avatarSrc);
        }
        $('#avatar_zoom_popup').toggle();

        //} else { return; }
    });

    $(document).on('click', '#OpenAllWIEntries', function () {
        $("#world_popup_entries_list").children().find('.down').click()
    });
    $(document).on('click', '#CloseAllWIEntries', function () {
        $("#world_popup_entries_list").children().find('.up').click()
    });

    $(document).keyup(function (e) {
        if (e.key === "Escape") {
            if (power_user.auto_save_msg_edits === false) {
                closeMessageEditor();
                $("#send_textarea").focus();
            }
            if (power_user.auto_save_msg_edits === true) {
                $(`#chat .mes[mesid="${this_edit_mes_id}"] .mes_edit_done`).click()
                $("#send_textarea").focus();
            }

        }
    });

    $("#bg-filter").on("input", function () {
        const filterValue = $(this).val().toLowerCase();
        $("#bg_menu_content > div").each(function () {
            const $bgContent = $(this);
            if ($bgContent.attr("title").toLowerCase().includes(filterValue)) {
                $bgContent.show();
            } else {
                $bgContent.hide();
            }
        });
    });

    $('#chat').on('scroll', () => {
        $('.code-copied').css({ 'display': 'none' });
    });

    $(document).on('click', '.mes_img_enlarge', enlargeMessageImage);
    $(document).on('click', '.mes_img_delete', deleteMessageImage);

    $(window).on('beforeunload', () => {
        cancelTtsPlay();
        if (streamingProcessor) {
            console.log('Page reloaded. Aborting streaming...');
            streamingProcessor.abortController.abort();
        }
    });

    $(document).on('input', '.range-block-counter div[contenteditable="true"]', function () {
        const caretPosition = saveCaretPosition($(this).get(0));
        const myText = $(this).text().trim();
        $(this).text(myText); // trim line breaks and spaces
        const masterSelector = $(this).data('for');
        const masterElement = document.getElementById(masterSelector);

        if (masterElement == null) {
            console.error('Master input element not found for the editable label', masterSelector);
            return;
        }

        const myValue = Number(myText);

        if (Number.isNaN(myValue)) {
            console.warn('Label input is not a valid number. Resetting the value', myText);
            $(masterElement).trigger('input');
            restoreCaretPosition($(this).get(0), caretPosition);
            return;
        }

        const masterMin = Number($(masterElement).attr('min'));
        const masterMax = Number($(masterElement).attr('max'));

        if (myValue < masterMin) {
            console.warn('Label input is less than minimum.', myText, '<', masterMin);
            restoreCaretPosition($(this).get(0), caretPosition);
            return;
        }

        if (myValue > masterMax) {
            console.warn('Label input is more than maximum.', myText, '>', masterMax);
            restoreCaretPosition($(this).get(0), caretPosition);
            return;
        }

        console.log('Label value OK, setting to the master input control', myText);
        $(masterElement).val(myValue).trigger('input');
        restoreCaretPosition($(this).get(0), caretPosition);
    });
})<|MERGE_RESOLUTION|>--- conflicted
+++ resolved
@@ -812,12 +812,7 @@
     printGroups();
     sortCharactersList();
     favsToHotswap();
-<<<<<<< HEAD
     updateVisibleDivs();
-=======
-    setCharacterBlockHeight();
-    setCharListVisible();
->>>>>>> b9d196b4
 }
 
 async function getCharacters() {
@@ -4997,10 +4992,6 @@
             updateVisibleDivs();
         }
 
-<<<<<<< HEAD
-=======
-        setCharListVisible();
->>>>>>> b9d196b4
     });
 
     $("#send_but").click(function () {
@@ -6233,20 +6224,10 @@
         showSwipeButtons();
     });
 
-<<<<<<< HEAD
     setTimeout(function () {
         $("#rm_print_characters_block").on('scroll',
             debounce(updateVisibleDivs, 50));
     }, 3000)
-=======
-    $("#rm_print_characters_block").on('scroll', debounce(function () {
-        setCharacterBlockHeight();
-        //const containerHeight = $children.length * $children.find(':visible').first().outerHeight();
-        //$("#rm_print_characters_block").css('height', containerHeight);
-        //show and hide on scroll
-        setCharListVisible();
-    }, 1));
->>>>>>> b9d196b4
 
     $(document).on("click", ".mes_edit_delete", function () {
         if (!confirm("Are you sure you want to delete this message?")) {
