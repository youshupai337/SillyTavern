--- conflicted
+++ resolved
@@ -1941,15 +1941,9 @@
     background-color: rgba(0,0,0,0.3);
     backdrop-filter: blur(50px);
     -webkit-backdrop-filter: blur(50px);
-<<<<<<< HEAD
     grid-template-rows: 50px 100px 100px 110px 40px auto 45px 45px;
-    max-width: 802px;	/* 802 instead of 800 to cover #chat's scrollbars entirely */
-    height: 90vh;		/* imperfect calculation designed to match the chat height, which is auto-set to (100% - form_sheld height) */
-=======
-    grid-template-rows: 50px 100px 100px 40px auto 45px 45px;
     max-width: 800px;
     height: calc(100vh - 50px);
->>>>>>> a73ad9d5
     position: absolute;
     z-index: 2065;
     margin-left: auto;
@@ -2177,6 +2171,337 @@
 }
 
 
+
+/* GROUP CHATS */
+
+#rm_group_top_bar {
+    display: flex;
+    flex-direction: row;
+    align-items: flex-start;
+    width: 100%;
+}
+#rm_button_group_chats{
+    cursor: pointer;
+    display: inline-block;
+}
+#rm_button_group_chats h2{
+    margin-top: auto;
+    margin-bottom: auto;
+    font-size: 16px;
+    color: rgb(188, 193, 200, 1);
+    border: 1px solid #333;
+    background-color: rgba(0,0,0,0.3);
+    padding:6px;
+    border-radius: 10px;
+}
+#rm_group_chats_block {
+    display: none;
+    height: 100%;
+    flex-direction: column;
+    align-items: flex-start;
+}
+#rm_group_chat_name {
+    width: 90%;
+}
+#rm_group_buttons {
+    display: flex;
+    flex-direction: row;
+    width: 100%;
+    align-items: flex-end;
+}
+#rm_group_buttons .checkbox {
+    display: flex;
+}
+#rm_group_buttons .checkbox h4 {
+    display: inline-block;
+}
+#rm_group_buttons > input {
+    font-size: 16px;
+    cursor: pointer;
+    user-select: none;
+}
+#rm_group_buttons > input:disabled {
+    filter: brightness(0.3);
+    cursor: unset;
+}
+#rm_group_members, #rm_group_add_members {
+    margin-top: 0.25rem;
+    margin-bottom: 0.25rem;
+    width: 100%;
+    flex: 1;
+    overflow: auto;
+}
+#rm_group_buttons_expander {
+    flex-grow: 1;
+}
+#rm_group_delete {
+    color: rgb(190, 0, 0);
+}
+#rm_group_members:empty {
+    width: 100%;
+}
+#rm_group_members:empty::before {
+    content: 'Group is empty';
+    font-size: 1rem;
+    font-weight: bolder;
+    width: 100%;
+    height: 100%;
+    display: flex; 
+    justify-content: center;
+    align-items: center;
+    opacity: 0.8;
+}
+#rm_group_add_members:empty {
+    width: 100%;
+}
+#rm_group_add_members_header {
+    display: flex;
+    flex-direction: row;
+    align-items: center;
+    width: 100%;
+}
+#rm_group_add_members_header input {
+    flex-grow: 1;
+    width: 100%;
+    margin-left: 1rem;
+}
+#rm_group_add_members:empty::before {
+    content: 'No characters available';
+    font-size: 1rem;
+    font-weight: bolder;
+    width: 100%;
+    height: 100%;
+    display: flex; 
+    justify-content: center;
+    align-items: center;
+    opacity: 0.8;
+}
+.group_member_icon {
+    width: 25px;
+    height: 25px;
+    margin: 0 10px;
+}
+.group_member_icon img {
+    filter: invert(1);
+}
+.group_member {
+    display: flex;
+    flex-direction: row;
+    align-items: center;
+    width: 100%;
+    padding: 5px;
+    border-radius: 10px;
+    cursor:pointer;
+}
+.group_member .ch_name {
+    flex-grow: 1;
+    margin-left: 10px;
+}
+.group_member:hover{
+    background-color: #ffffff11;
+}
+#group_member_template {
+    display: none !important;
+}
+#group_list_template {
+    display: none !important;
+}
+.group_select {
+    display: flex;
+    flex-direction: row;
+    align-items: center;
+    padding: 5px;
+    border-radius: 10px;
+    cursor: pointer;
+}
+.group_select:hover {
+    background-color: #ffffff11;
+}
+.group_select .group_icon {
+    width: 20px;
+    height: 20px;
+    margin: 0 10px;
+}
+.group_select .ch_name {
+    flex-grow: 1;
+}
+.group_select .group_icon img {
+    filter: invert(1);
+}
+
+#typing_indicator_template {
+    display: none !important;
+}
+
+.typing_indicator {
+    position: sticky;
+    bottom: 10px;
+    margin: 10px;
+    opacity: 0.6;
+    text-shadow: 2px 2px 2px rgba(0,0,0,0.6);
+}
+
+.typing_indicator:after {
+    display: inline-block;
+    vertical-align: bottom;
+    animation: ellipsis steps(4,end) 1500ms infinite;
+    content: ""; /* ascii code for the ellipsis character */
+    width: 0px;
+}
+  
+@keyframes ellipsis {
+    0% {
+        content: ""
+    }
+    25% {
+        content: "."
+    }
+    50% {
+        content: ".."
+    }
+    75% {
+        content: "..."
+    }
+}
+
+#group_avatars_template {
+    display: none;
+}
+
+.avatar_collage {
+    border-radius: 50%;
+    position: relative;
+    overflow: hidden;
+}
+
+.avatar_collage img {
+    position: absolute;
+    overflow: hidden;
+    border-radius: 0% !important;
+}
+
+.collage_2 .img_1 {
+    left: 0;
+    top: 0;
+    max-width: 50%;
+    max-height: 100%;
+    width: 50%;
+    height: 100%;
+}
+
+.collage_2 .img_2 {
+    left: 50%;
+    top: 0;
+    max-width: 50%;
+    max-height: 100%;
+    width: 50%;
+    height: 100%;
+}
+
+.collage_3 .img_1 {
+    left: 0;
+    top: 0;
+    max-width: 50%;
+    max-height: 50%;
+    width: 50%;
+    height: 50%;
+}
+
+.collage_3 .img_2 {
+    left: 50%;
+    top: 0;
+    max-width: 50%;
+    max-height: 50%;
+    width: 50%;
+    height: 50%;
+}
+
+.collage_3 .img_3 {
+    left: 0;
+    top: 50%;
+    max-width: 100%;
+    max-height: 50%;
+    width: 100%;
+    height: 50%;
+}
+
+.collage_4 .img_1 {
+    left: 0;
+    top: 0;
+    max-width: 50%;
+    max-height: 50%;
+    width: 50%;
+    height: 50%;
+}
+
+.collage_4 .img_2 {
+    left: 50%;
+    top: 0;
+    max-width: 50%;
+    max-height: 50%;
+    width: 50%;
+    height: 50%;
+}
+
+.collage_4 .img_3 {
+    left: 0;
+    top: 50%;
+    max-width: 50%;
+    max-height: 50%;
+    width: 50%;
+    height: 50%;
+}
+
+.collage_4 .img_4 {
+    left: 50%;
+    top: 50%;
+    max-width: 50%;
+    max-height: 50%;
+    width: 50%;
+    height: 50%;
+}
+
+span.warning {
+    color:rgb(190, 0, 0);
+    font-weight: bolder;
+}
+
+#talkativeness_hint {
+    display: flex;
+    flex-direction: row;
+    align-items: baseline;
+    justify-content: space-between;
+    width: 92%;
+}
+
+#talkativeness_expander {
+    flex: 1;
+}
+
+#talkativeness_div {
+    margin-left: 36px;
+    padding-top: 10px;
+}
+
+#talkativeness_div input[type="range"] {
+    width: 92%;
+}
+
+#talkativeness_hint span {
+    min-width: 10em;
+    font-size: small;
+}
+
+#talkativeness_hint span:nth-child(1) {
+    text-align: left;
+}
+#talkativeness_hint span:nth-child(2) {
+    text-align: center;
+}
+#talkativeness_hint span:nth-child(3) {
+    text-align: right;
+}
+
 /* css/style.css */
 
 
@@ -2233,7 +2558,7 @@
 .right_menu_button h2 {color: rgb(86, 93, 102);}
 
 a {
-    color: #orange;
+    color: orange;
     text-decoration: none;
 }
 .btn {
@@ -2373,6 +2698,7 @@
 
 @supports (height: 100dvh) {
 	body {height:100dvh;}
+}
 
 @media screen and (min-width: 450px) {
     html,
@@ -2391,14 +2717,12 @@
 	 overflow-x: hidden; 
 	 
     }
+}
 	
 #right-nav-panel{
      width: 100%;
      box-shadow: none
     }
-<<<<<<< HEAD
-}
-
 
 .nav > ul {
     display: block;
@@ -2517,336 +2841,4 @@
     background: transparent;
     -webkit-transition: width 0s ease;
     transition: width 0s ease;
-}
-
-/* GROUP CHATS */
-
-#rm_group_top_bar {
-    display: flex;
-    flex-direction: row;
-    align-items: flex-start;
-    width: 100%;
-}
-#rm_button_group_chats{
-    cursor: pointer;
-    display: inline-block;
-}
-#rm_button_group_chats h2{
-    margin-top: auto;
-    margin-bottom: auto;
-    font-size: 16px;
-    color: rgb(188, 193, 200, 1);
-    border: 1px solid #333;
-    background-color: rgba(0,0,0,0.3);
-    padding:6px;
-    border-radius: 10px;
-}
-#rm_group_chats_block {
-    display: none;
-    height: 100%;
-    flex-direction: column;
-    align-items: flex-start;
-}
-#rm_group_chat_name {
-    width: 90%;
-}
-#rm_group_buttons {
-    display: flex;
-    flex-direction: row;
-    width: 100%;
-    align-items: flex-end;
-}
-#rm_group_buttons .checkbox {
-    display: flex;
-}
-#rm_group_buttons .checkbox h4 {
-    display: inline-block;
-}
-#rm_group_buttons > input {
-    font-size: 16px;
-    cursor: pointer;
-    user-select: none;
-}
-#rm_group_buttons > input:disabled {
-    filter: brightness(0.3);
-    cursor: unset;
-}
-#rm_group_members, #rm_group_add_members {
-    margin-top: 0.25rem;
-    margin-bottom: 0.25rem;
-    width: 100%;
-    flex: 1;
-    overflow: auto;
-}
-#rm_group_buttons_expander {
-    flex-grow: 1;
-}
-#rm_group_delete {
-    color: rgb(190, 0, 0);
-}
-#rm_group_members:empty {
-    width: 100%;
-}
-#rm_group_members:empty::before {
-    content: 'Group is empty';
-    font-size: 1rem;
-    font-weight: bolder;
-    width: 100%;
-    height: 100%;
-    display: flex; 
-    justify-content: center;
-    align-items: center;
-    opacity: 0.8;
-}
-#rm_group_add_members:empty {
-    width: 100%;
-}
-#rm_group_add_members_header {
-    display: flex;
-    flex-direction: row;
-    align-items: center;
-    width: 100%;
-}
-#rm_group_add_members_header input {
-    flex-grow: 1;
-    width: 100%;
-    margin-left: 1rem;
-}
-#rm_group_add_members:empty::before {
-    content: 'No characters available';
-    font-size: 1rem;
-    font-weight: bolder;
-    width: 100%;
-    height: 100%;
-    display: flex; 
-    justify-content: center;
-    align-items: center;
-    opacity: 0.8;
-}
-.group_member_icon {
-    width: 25px;
-    height: 25px;
-    margin: 0 10px;
-}
-.group_member_icon img {
-    filter: invert(1);
-}
-.group_member {
-    display: flex;
-    flex-direction: row;
-    align-items: center;
-    width: 100%;
-    padding: 5px;
-    border-radius: 10px;
-    cursor:pointer;
-}
-.group_member .ch_name {
-    flex-grow: 1;
-    margin-left: 10px;
-}
-.group_member:hover{
-    background-color: #ffffff11;
-}
-#group_member_template {
-    display: none !important;
-}
-#group_list_template {
-    display: none !important;
-}
-.group_select {
-    display: flex;
-    flex-direction: row;
-    align-items: center;
-    padding: 5px;
-    border-radius: 10px;
-    cursor: pointer;
-}
-.group_select:hover {
-    background-color: #ffffff11;
-}
-.group_select .group_icon {
-    width: 20px;
-    height: 20px;
-    margin: 0 10px;
-}
-.group_select .ch_name {
-    flex-grow: 1;
-}
-.group_select .group_icon img {
-    filter: invert(1);
-}
-
-#typing_indicator_template {
-    display: none !important;
-}
-
-.typing_indicator {
-    position: sticky;
-    bottom: 10px;
-    margin: 10px;
-    opacity: 0.6;
-    text-shadow: 2px 2px 2px rgba(0,0,0,0.6);
-}
-
-.typing_indicator:after {
-    display: inline-block;
-    vertical-align: bottom;
-    animation: ellipsis steps(4,end) 1500ms infinite;
-    content: ""; /* ascii code for the ellipsis character */
-    width: 0px;
-}
-  
-@keyframes ellipsis {
-    0% {
-        content: ""
-    }
-    25% {
-        content: "."
-    }
-    50% {
-        content: ".."
-    }
-    75% {
-        content: "..."
-    }
-}
-
-#group_avatars_template {
-    display: none;
-}
-
-.avatar_collage {
-    border-radius: 50%;
-    position: relative;
-    overflow: hidden;
-}
-
-.avatar_collage img {
-    position: absolute;
-    overflow: hidden;
-    border-radius: 0% !important;
-}
-
-.collage_2 .img_1 {
-    left: 0;
-    top: 0;
-    max-width: 50%;
-    max-height: 100%;
-    width: 50%;
-    height: 100%;
-}
-
-.collage_2 .img_2 {
-    left: 50%;
-    top: 0;
-    max-width: 50%;
-    max-height: 100%;
-    width: 50%;
-    height: 100%;
-}
-
-.collage_3 .img_1 {
-    left: 0;
-    top: 0;
-    max-width: 50%;
-    max-height: 50%;
-    width: 50%;
-    height: 50%;
-}
-
-.collage_3 .img_2 {
-    left: 50%;
-    top: 0;
-    max-width: 50%;
-    max-height: 50%;
-    width: 50%;
-    height: 50%;
-}
-
-.collage_3 .img_3 {
-    left: 0;
-    top: 50%;
-    max-width: 100%;
-    max-height: 50%;
-    width: 100%;
-    height: 50%;
-}
-
-.collage_4 .img_1 {
-    left: 0;
-    top: 0;
-    max-width: 50%;
-    max-height: 50%;
-    width: 50%;
-    height: 50%;
-}
-
-.collage_4 .img_2 {
-    left: 50%;
-    top: 0;
-    max-width: 50%;
-    max-height: 50%;
-    width: 50%;
-    height: 50%;
-}
-
-.collage_4 .img_3 {
-    left: 0;
-    top: 50%;
-    max-width: 50%;
-    max-height: 50%;
-    width: 50%;
-    height: 50%;
-}
-
-.collage_4 .img_4 {
-    left: 50%;
-    top: 50%;
-    max-width: 50%;
-    max-height: 50%;
-    width: 50%;
-    height: 50%;
-}
-
-span.warning {
-    color:rgb(190, 0, 0);
-    font-weight: bolder;
-}
-
-#talkativeness_hint {
-    display: flex;
-    flex-direction: row;
-    align-items: baseline;
-    justify-content: space-between;
-    width: 92%;
-}
-
-#talkativeness_expander {
-    flex: 1;
-}
-
-#talkativeness_div {
-    margin-left: 36px;
-    padding-top: 10px;
-}
-
-#talkativeness_div input[type="range"] {
-    width: 92%;
-}
-
-#talkativeness_hint span {
-    min-width: 10em;
-    font-size: small;
-}
-
-#talkativeness_hint span:nth-child(1) {
-    text-align: left;
-}
-#talkativeness_hint span:nth-child(2) {
-    text-align: center;
-}
-#talkativeness_hint span:nth-child(3) {
-    text-align: right;
-=======
->>>>>>> a73ad9d5
 }