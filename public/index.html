--- conflicted
+++ resolved
@@ -6,11 +6,7 @@
 	<meta charset="utf-8">
 	<meta name="viewport" content="width=device-width, initial-scale=1">
 	<!--<link href="https://cdn.jsdelivr.net/npm/bootstrap@5.3.0-alpha1/dist/css/bootstrap.min.css" rel="stylesheet" integrity="sha384-GLhlTQ8iRABdZLl6O3oVMWSktQOp6b7In1Zl3/Jr59b6EGGoI1aFkw7cmDA6j6gD" crossorigin="anonymous">-->
-<<<<<<< HEAD
-    <script src="https://cdn.jsdelivr.net/npm/bootstrap@5.3.0-alpha1/dist/js/bootstrap.bundle.min.js" integrity="sha384-w76AqPfDkMBDXo30jS1Sgez6pr3x5MlQ1ZAGC+nuZB+EYdgRZgiwxhTBTkF7CXvN" crossorigin="anonymous"></script>
-=======
         <!-- <script src="https://cdn.jsdelivr.net/npm/bootstrap@5.3.0-alpha1/dist/js/bootstrap.bundle.min.js" integrity="sha384-w76AqPfDkMBDXo30jS1Sgez6pr3x5MlQ1ZAGC+nuZB+EYdgRZgiwxhTBTkF7CXvN" crossorigin="anonymous"></script>-->
->>>>>>> 74337115
 	<link rel="preconnect" href="https://fonts.googleapis.com">
 	<link rel="preconnect" href="https://fonts.gstatic.com" crossorigin="">
 	<link href="https://fonts.googleapis.com/css2?family=Noto+Sans:ital,wght@0,100;0,200;0,300;0,400;0,500;0,600;0,700;0,800;0,900;1,100;1,200;1,300;1,400;1,500;1,600;1,700;1,800;1,900&amp;display=swap" rel="stylesheet">
@@ -56,13 +52,8 @@
                 is_name: true,
                 create_date: 0,
                 mes: '\n*You went inside. The air smelled of fried meat, tobacco and a hint of wine. A dim light was cast by candles, and a fire crackled in the fireplace. It seems to be a very pleasant place. Behind the wooden bar is an elf waitress, she is smiling. Her ears are very pointy, and there is a twinkle in her eye. She wears glasses and a white apron. As soon as she noticed you, she immediately came right up close to you.*\n\n' +
-<<<<<<< HEAD
-                    ' Hello there! How is your evening going?\n' +
-                    '<img src="img/star_dust_city.png" width=80% style="opacity:0.3; disolay:block;border-radius:5px;margin-top:25px;margin-bottom:23px; margin-left: 45px;margin-right: auto;">\n<a id="verson" style="color:rgb(229, 224, 216,0.8);" href="https://github.com/TavernAI/TavernAI" target="_blank">@@@TavernAI v'+VERSION+'@@@</a><div id="characloud_url" style="margin-right:10px;margin-top:0px;float:right; height:25px;cursor: pointer;opacity: 0.99;display:inline-block;"><img src="img/cloud_logo.png" style="width: 25px;height: auto;display:inline-block; opacity:0.7;"><div style="vertical-align: top;display:inline-block;">Cloud</div></div><br><br><br><br>'
-=======
                     ' "Hello there! How is your evening going?"<br><br>\n' +
                     '<img src="img/star_dust_city.png" width=80%; display:block;">\n'
->>>>>>> 74337115
             }];
             
             var chat_create_date = 0;
@@ -191,33 +182,7 @@
             
             var colab_ini_step = 1;
 			
-<<<<<<< HEAD
-			// VARIABLES DONE NOW THE REAL CODE 
-			//
-			//
-			//
-			
-			// Dealing with Textarea Height
-			
-			//function textAreaAdjust(element) {
-			//	element.style.height = "1px";
-			//	element.style.height = (25+element.scrollHeight)+"px";
-			//}	
-			//function calcHeight(value) {
-			//	let numberOfLineBreaks = (value.match(/\n/g) || []).length;
-			//	// min-height + lines x line-height + padding + border
-			//	let newHeight = 25 + numberOfLineBreaks * 25 + 6 + 1;
-			//	return newHeight;
-			//}
-			//let textarea = document.querySelector(".resize-ta");
-			//textarea.addEventListener("keyup", () => {
-			//textarea.style.height = calcHeight(textarea.value) + "px";
-			//});
-			
-            setInterval(function() {
-=======
            setInterval(function() {
->>>>>>> 74337115
                 switch(colab_ini_step){
                     case 0:
                         $('#colab_popup_text').html('<h3>Initialization</h3>');
@@ -261,8 +226,7 @@
 				
 			            $('#characloud_url').click(function(){
                 window.open('https://boosty.to/tavernai', '_blank');
-<<<<<<< HEAD
-            });
+            });	
             $('#character_search_bar').on('input', function() {
                 const searchValue = $(this).val().trim().toLowerCase();
                 
@@ -276,11 +240,7 @@
                     });
                 }
             });
-            function checkOnlineStatus(){
-=======
-            });	
 			function checkOnlineStatus(){
->>>>>>> 74337115
                 //console.log(online_status);
                 if(online_status == 'no_connection'){
                     $("#online_status_indicator").css("background-color", "red");
@@ -697,16 +657,10 @@
                     messageText = messageText.replace(/<USER>/gi, name1);
                     messageText = messageText.replace(/<BOT>/gi, name2);
                 }
-<<<<<<< HEAD
                 messageText = messageFormating(messageText, characterName, isSystem);
                 const bias = messageFormating(mes.extra?.bias ?? '');
-=======
-                messageText = messageFormating(messageText, characterName);
-                
-				$("#chat").append( "<div class='mes' mesid="+count_view_mes+" ch_name="+characterName+"><div class='for_checkbox'></div><input type='checkbox' class='del_checkbox'><div class=avatar><img src='"+avatarImg+"'></div><div class=mes_block><div class=ch_name>"+characterName+"<div title=Edit class=mes_edit></div><div class=mes_edit_cancel><img src=img/cancel.png></div><div class=mes_edit_done><img src=img/done.png></div></div><div class=mes_text>"+"</div></div></div>" );
->>>>>>> 74337115
-                
-                $("#chat").append( "<div class='mes' mesid="+count_view_mes+" ch_name="+characterName+"><div class='for_checkbox'></div><input type='checkbox' class='del_checkbox'><div class=avatar><img src='"+avatarImg+"'></div><div class=mes_block><div class=ch_name>"+characterName+"<div title=Edit class=mes_edit><img src=img/scroll.png style='width:20px;height:20px;'></div><div class=mes_edit_cancel><img src=img/cancel.png></div><div class=mes_edit_done><img src=img/done.png></div></div><div class=mes_text>"+`</div><div class='mes_bias'>${bias}</div></div></div>` );
+                
+				$("#chat").append( "<div class='mes' mesid="+count_view_mes+" ch_name="+characterName+"><div class='for_checkbox'></div><input type='checkbox' class='del_checkbox'><div class=avatar><img src='"+avatarImg+"'></div><div class=mes_block><div class=ch_name>"+characterName+"<div title=Edit class=mes_edit></div><div class=mes_edit_cancel><img src=img/cancel.png></div><div class=mes_edit_done><img src=img/done.png></div></div><div class=mes_text>"+`</div><div class='mes_bias'>${bias}</div></div></div>` );
 
                 const newMessage = $(`#chat [mesid="${count_view_mes}"]`);
                 newMessage.data('isSystem', isSystem);
@@ -896,7 +850,6 @@
                     //$("#send_textarea").blur();
                     $( "#send_but" ).css("display", "none");
                     $( "#loading_mes" ).css("display", "inline-block");
-<<<<<<< HEAD
 
                     let promptBias = null;
                     let messageBias = extractMessageBias(textareaText);
@@ -907,8 +860,6 @@
                             promptBias = mes.extra.bias;
                         }
                     }
-=======
->>>>>>> 74337115
 
                     // bias from the latest message is top priority
                     promptBias = messageBias ?? promptBias ?? '';
@@ -1625,15 +1576,9 @@
             function select_rm_characters(){
                 
                 menu_type = 'characters';
-<<<<<<< HEAD
-                $( "#rm_charaters_block" ).css("display", "flex");
-                $('#rm_charaters_block').css('opacity',0.0);
-                $('#rm_charaters_block').transition({  
-=======
                 $( "#rm_characters_block" ).css("display", "block");
                 $('#rm_characters_block').css('opacity',0.0);
                 $('#rm_characters_block').transition({  
->>>>>>> 74337115
                         opacity: 1.0,
                         duration: animation_rm_duration,
                         easing: animation_rm_easing,
@@ -4005,11 +3950,7 @@
         <div id="rm_api_block" class="right_menu" >
             
             <h3 id="title_api">API</h3>
-<<<<<<< HEAD
-            <select id="main_api" style="color:#fff;" >
-=======
             <select id="main_api" >
->>>>>>> 74337115
                 <option value="kobold">KoboldAI</option>
                 <option value="novel">NovelAI</option>
             </select>
@@ -4147,30 +4088,12 @@
                 </div>
             </div>
         </div>
-<<<<<<< HEAD
-        </div>
-        <div id="rm_charater_import" class="right_menu" style="display: none;">
-=======
         <div id="rm_character_import" class="right_menu" style="display: none;">
->>>>>>> 74337115
             <form id="form_import"  action="javascript:void(null);" method="post" enctype="multipart/form-data">
             <input type="file" id="character_import_file" accept=".json, image/png" name="avatar">
             <input id="character_import_file_type" name="file_type" class="text_pole" maxlength="999" size="2" value="" autocomplete="off">
             </form>
         </div>
-<<<<<<< HEAD
-        <div id="rm_charaters_block" class="right_menu">
-            <div id="rm_characters_topbar">
-                <div id="rm_characters_topbar_buttons">
-                    <div id="rm_button_create" class="right_menu_button"><h4>+Create</h4></div>
-                    <div id="character_import_button" class="right_menu_button"><h4>+Import</h4></div>
-                </div>
-                <form id="form_character_search_form" action="javascript:void(null);">
-                    <input id="character_search_bar" class="text_pole" type="search" placeholder="Search here..." />
-                </form>
-            </div>
-            <div id="rm_print_charaters_block"></div>
-=======
         <div id="rm_characters_block" class="right_menu">
             <div id="rm_button_create" class="right_menu_button"><h2>+New Character</h2></div>
             <div id="character_import_button" class="right_menu_button"><h2>+Import</h2></div>
@@ -4181,7 +4104,6 @@
 			
             <div id="rm_print_characters_block"></div>
 			
->>>>>>> 74337115
         </div>
         <div id="rm_info_block" class="right_menu">
             <div id="rm_info_panel">
@@ -4216,11 +4138,7 @@
 				
 <script type="text/javascript">
     $('#send_textarea').on('input', function () {
-<<<<<<< HEAD
-        this.style.height = '1rem';
-=======
         this.style.height = '40px';
->>>>>>> 74337115
         this.style.height =
             (this.scrollHeight) + 'px';
     });
@@ -4232,11 +4150,7 @@
 					
 					<div id="online_status">
 						<div id="online_status_indicator"></div>
-<<<<<<< HEAD
-						<div id="online_status_text">No connection...</div>
-=======
 						<div id="online_status_text">Not connected</div>
->>>>>>> 74337115
 					</div>
 					
 					<input id="send_but" type="button">
