import { saveSettingsDebounced, getCurrentChatId, system_message_types, extension_prompt_types, eventSource, event_types, getRequestHeaders, CHARACTERS_PER_TOKEN_RATIO, substituteParams, max_context, } from "../../../script.js";
import { humanizedDateTime } from "../../RossAscends-mods.js";
import { getApiUrl, extension_settings, getContext, doExtrasFetch } from "../../extensions.js";
import { getFileText, onlyUnique, splitRecursive, IndexedDBStore } from "../../utils.js";
export { MODULE_NAME };

const MODULE_NAME = 'chromadb';
const dbStore = new IndexedDBStore('SillyTavern', MODULE_NAME);

const defaultSettings = {
    strategy: 'original',
    sort_strategy: 'date',

    keep_context: 10,
    keep_context_min: 1,
    keep_context_max: 500,
    keep_context_step: 1,

    n_results: 20,
    n_results_min: 0,
    n_results_max: 500,
    n_results_step: 1,

    chroma_depth: 20,
    chroma_depth_min: -1,
    chroma_depth_max: 500,
    chroma_depth_step: 1,
    chroma_default_msg: "In a past conversation:  [{{memories}}]",
    chroma_default_hhaa_wrapper: "Previous messages exchanged between {{user}} and {{char}}:\n{{memories}}",
    chroma_default_hhaa_memory: "- {{name}}: {{message}}\n",
    hhaa_token_limit: 512,

    split_length: 384,
    split_length_min: 64,
    split_length_max: 4096,
    split_length_step: 64,

    file_split_length: 1024,
    file_split_length_min: 512,
    file_split_length_max: 4096,
    file_split_length_step: 128,

    keep_context_proportion: 0.5,
    keep_context_proportion_min: 0.0,
    keep_context_proportion_max: 1.0,
    keep_context_proportion_step: 0.05,

    auto_adjust: true,
    freeze: false,
    query_last_only: true,
};

const postHeaders = {
    'Content-Type': 'application/json',
    'Bypass-Tunnel-Reminder': 'bypass',
};

async function invalidateMessageSyncState(messageId) {
    console.log('CHROMADB: invalidating message sync state', messageId);
    const state = await getChatSyncState();
    state[messageId] = 0;
    await dbStore.put(getCurrentChatId(), state);
}

async function getChatSyncState() {
    const currentChatId = getCurrentChatId();
    if (!checkChatId(currentChatId)) {
        return;
    }

    const context = getContext();
    const chatState = (await dbStore.get(currentChatId)) || [];

    // if the chat length has decreased, it means that some messages were deleted
    if (chatState.length > context.chat.length) {
        for (let i = context.chat.length; i < chatState.length; i++) {
            // if the synced message was deleted, notify the user
            if (chatState[i]) {
                toastr.warning(
                    'Purge your ChromaDB to remove it from there too. See the "Smart Context" tab in the Extensions menu for more information.',
                    'Message deleted from chat, but it still exists inside the ChromaDB database.',
                    { timeOut: 0, extendedTimeOut: 0, preventDuplicates: true },
                );
                break;
            }
        }
    }

    chatState.length = context.chat.length;
    for (let i = 0; i < chatState.length; i++) {
        if (chatState[i] === undefined) {
            chatState[i] = 0;
        }
    }
    await dbStore.put(currentChatId, chatState);

    return chatState;
}

async function loadSettings() {
    if (Object.keys(extension_settings.chromadb).length === 0) {
        Object.assign(extension_settings.chromadb, defaultSettings);
    }

    console.debug(`loading chromadb strat:${extension_settings.chromadb.strategy}`);
    $("#chromadb_strategy option[value=" + extension_settings.chromadb.strategy + "]").attr(
        "selected",
        "true"
    );
    $("#chromadb_sort_strategy option[value=" + extension_settings.chromadb.sort_strategy + "]").attr(
        "selected",
        "true"
    );
    $('#chromadb_keep_context').val(extension_settings.chromadb.keep_context).trigger('input');
    $('#chromadb_n_results').val(extension_settings.chromadb.n_results).trigger('input');
    $('#chromadb_split_length').val(extension_settings.chromadb.split_length).trigger('input');
    $('#chromadb_file_split_length').val(extension_settings.chromadb.file_split_length).trigger('input');
    $('#chromadb_keep_context_proportion').val(extension_settings.chromadb.keep_context_proportion).trigger('input');
    $('#chromadb_custom_depth').val(extension_settings.chromadb.chroma_depth).trigger('input');
    $('#chromadb_custom_msg').val(extension_settings.chromadb.recall_msg).trigger('input');

    $('#chromadb_hhaa_wrapperfmt').val(extension_settings.chromadb.hhaa_wrapper_msg).trigger('input');
    $('#chromadb_hhaa_memoryfmt').val(extension_settings.chromadb.hhaa_memory_msg).trigger('input');
    $('#chromadb_hhaa_token_limit').val(extension_settings.chromadb.hhaa_token_limit).trigger('input');

    $('#chromadb_auto_adjust').prop('checked', extension_settings.chromadb.auto_adjust);
    $('#chromadb_freeze').prop('checked', extension_settings.chromadb.freeze);
    $('#chromadb_query_last_only').val(extension_settings.chromadb.query_last_only).trigger('input');
    enableDisableSliders();
    onStrategyChange();
}

function onStrategyChange() {
    console.debug('changing chromadb strat');
    extension_settings.chromadb.strategy = $('#chromadb_strategy').val();
<<<<<<< HEAD

    $('#chromadb_custom_depth').hide();
    $('label[for="chromadb_custom_depth"]').hide();
    $('#chromadb_custom_msg').hide();
    $('label[for="chromadb_custom_msg"]').hide();

    $('#chromadb_hhaa_wrapperfmt').hide();
    $('label[for="chromadb_hhaa_wrapperfmt"]').hide();
    $('#chromadb_hhaa_memoryfmt').hide();
    $('label[for="chromadb_hhaa_memoryfmt"]').hide();
    $('#chromadb_hhaa_token_limit').hide();
    $('label[for="chromadb_hhaa_token_limit"]').hide();

    if(extension_settings.chromadb.strategy === "custom"){
=======
    if (extension_settings.chromadb.strategy === "custom") {
>>>>>>> 57ee954a
        $('#chromadb_custom_depth').show();
        $('label[for="chromadb_custom_depth"]').show();
        $('#chromadb_custom_msg').show();
        $('label[for="chromadb_custom_msg"]').show();
    }
    else if(extension_settings.chromadb.strategy === "hh_aa"){
        $('#chromadb_hhaa_wrapperfmt').show();
        $('label[for="chromadb_hhaa_wrapperfmt"]').show();
        $('#chromadb_hhaa_memoryfmt').show();
        $('label[for="chromadb_hhaa_memoryfmt"]').show();
        $('#chromadb_hhaa_token_limit').show();
        $('label[for="chromadb_hhaa_token_limit"]').show();
    }
    saveSettingsDebounced();
}

function onRecallStrategyChange() {
    console.log('changing chromadb recall strat');
    extension_settings.chromadb.recall_strategy = $('#chromadb_recall_strategy').val();

    saveSettingsDebounced();
}

function onSortStrategyChange() {
    console.log('changing chromadb sort strat');
    extension_settings.chromadb.sort_strategy = $('#chromadb_sort_strategy').val();

    saveSettingsDebounced();
}

function onKeepContextInput() {
    extension_settings.chromadb.keep_context = Number($('#chromadb_keep_context').val());
    $('#chromadb_keep_context_value').text(extension_settings.chromadb.keep_context);
    saveSettingsDebounced();
}

function onNResultsInput() {
    extension_settings.chromadb.n_results = Number($('#chromadb_n_results').val());
    $('#chromadb_n_results_value').text(extension_settings.chromadb.n_results);
    saveSettingsDebounced();
}

function onChromaDepthInput() {
    extension_settings.chromadb.chroma_depth = Number($('#chromadb_custom_depth').val());
    $('#chromadb_custom_depth_value').text(extension_settings.chromadb.chroma_depth);
    saveSettingsDebounced();
}

function onChromaMsgInput() {
    extension_settings.chromadb.recall_msg = $('#chromadb_custom_msg').val();
    saveSettingsDebounced();
}

function onChromaHHAAWrapper() {
    extension_settings.chromadb.hhaa_wrapper_msg = $('#chromadb_hhaa_wrapperfmt').val();
    saveSettingsDebounced();
}
function onChromaHHAAMemory() {
    extension_settings.chromadb.hhaa_memory_msg = $('#chromadb_hhaa_memoryfmt').val();
    saveSettingsDebounced();
}
function onChromaHHAATokens() {
    extension_settings.chromadb.hhaa_token_limit = Number($('#chromadb_hhaa_token_limit').val());
    $('#chromadb_hhaa_token_limit_value').text(extension_settings.chromadb.hhaa_token_limit);
    saveSettingsDebounced();
}

function onSplitLengthInput() {
    extension_settings.chromadb.split_length = Number($('#chromadb_split_length').val());
    $('#chromadb_split_length_value').text(extension_settings.chromadb.split_length);
    saveSettingsDebounced();
}

function onFileSplitLengthInput() {
    extension_settings.chromadb.file_split_length = Number($('#chromadb_file_split_length').val());
    $('#chromadb_file_split_length_value').text(extension_settings.chromadb.file_split_length);
    saveSettingsDebounced();
}

function onChunkNLInput() {
    let shouldSplit = $('#onChunkNLInput').is(':checked');
    if (shouldSplit) {
        extension_settings.chromadb.file_split_type = "newline";
    } else {
        extension_settings.chromadb.file_split_type = "length";
    }
    saveSettingsDebounced();
}

function checkChatId(chat_id) {
    if (!chat_id || chat_id.trim() === '') {
        toastr.error('Please select a character and try again.');
        return false;
    }
    return true;
}

async function addMessages(chat_id, messages) {
    if (extension_settings.chromadb.freeze) {
        return { count: 0 };
    }

    const url = new URL(getApiUrl());
    url.pathname = '/api/chromadb';

    const messagesDeepCopy = JSON.parse(JSON.stringify(messages));
    let splitMessages = [];

    let id = 0;
    messagesDeepCopy.forEach((m, index) => {
        const split = splitRecursive(m.mes, extension_settings.chromadb.split_length);
        splitMessages.push(...split.map(text => ({
            ...m,
            mes: text,
            send_date: id,
            id: `msg-${id++}`,
            index: index,
            extra: undefined,
        })));
    });

    splitMessages = await filterSyncedMessages(splitMessages);

    // no messages to add
    if (splitMessages.length === 0) {
        return { count: 0 };
    }

    const transformedMessages = splitMessages.map((m) => ({
        id: m.id,
        role: m.is_user ? 'user' : 'assistant',
        content: m.mes,
        date: m.send_date,
        meta: JSON.stringify(m),
    }));

    const addMessagesResult = await doExtrasFetch(url, {
        method: 'POST',
        headers: postHeaders,
        body: JSON.stringify({ chat_id, messages: transformedMessages }),
    });

    if (addMessagesResult.ok) {
        const addMessagesData = await addMessagesResult.json();
        return addMessagesData; // { count: 1 }
    }

    return { count: 0 };
}

async function filterSyncedMessages(splitMessages) {
    const syncState = await getChatSyncState();
    const removeIndices = [];
    const syncedIndices = [];
    for (let i = 0; i < splitMessages.length; i++) {
        const index = splitMessages[i].index;

        if (syncState[index]) {
            removeIndices.push(i);
            continue;
        }

        syncedIndices.push(index);
    }

    for (const index of syncedIndices) {
        syncState[index] = 1;
    }

    console.debug('CHROMADB: sync state', syncState.map((v, i) => ({ id: i, synced: v })));
    await dbStore.put(getCurrentChatId(), syncState);

    // remove messages that are already synced
    return splitMessages.filter((_, i) => !removeIndices.includes(i));
}

async function onPurgeClick() {
    const chat_id = getCurrentChatId();
    if (!checkChatId(chat_id)) {
        return;
    }
    const url = new URL(getApiUrl());
    url.pathname = '/api/chromadb/purge';

    const purgeResult = await doExtrasFetch(url, {
        method: 'POST',
        headers: postHeaders,
        body: JSON.stringify({ chat_id }),
    });

    if (purgeResult.ok) {
        await dbStore.delete(chat_id);
        toastr.success('ChromaDB context has been successfully cleared');
    }
}

async function onExportClick() {
    const currentChatId = getCurrentChatId();
    if (!checkChatId(currentChatId)) {
        return;
    }
    const url = new URL(getApiUrl());
    url.pathname = '/api/chromadb/export';

    const exportResult = await doExtrasFetch(url, {
        method: 'POST',
        headers: postHeaders,
        body: JSON.stringify({ chat_id: currentChatId }),
    });

    if (exportResult.ok) {
        const data = await exportResult.json();
        const blob = new Blob([JSON.stringify(data, null, 2)], { type: 'application/json' });
        const href = URL.createObjectURL(blob);
        const link = document.createElement('a');
        link.href = href;
        link.download = currentChatId + '.json';
        document.body.appendChild(link);
        link.click();
        document.body.removeChild(link);
    } else {
        //Show the error from the result without the html, only what's in the body paragraph
        let parser = new DOMParser();
        let error = await exportResult.text();
        let doc = parser.parseFromString(error, 'text/html');
        let errorMessage = doc.querySelector('p').textContent;
        toastr.error(`An error occurred while attempting to download the data from ChromaDB: ${errorMessage}`);
    }
}

function tinyhash(text) {
    let hash = 0;
    for (let i = 0; i < text.length; ++i) {
        hash = ((hash<<5) - hash) + text.charCodeAt(i);
        hash = hash & hash; // Keeps it 32-bit allegedly.
    }
    return hash;
}

async function onSelectImportFile(e) {
    const file = e.target.files[0];
    const currentChatId = getCurrentChatId();
    if (!checkChatId(currentChatId)) {
        return;
    }

    if (!file) {
        return;
    }

    try {
        toastr.info('This may take some time, depending on the file size', 'Processing...');

        const text = await getFileText(file);
        const imported = JSON.parse(text);

        const id_salt = "-" + tinyhash(imported.chat_id).toString(36);
        for (let entry of imported.content) {
            entry.id = entry.id + id_salt;
        }

        imported.chat_id = currentChatId;

        const url = new URL(getApiUrl());
        url.pathname = '/api/chromadb/import';

        const importResult = await doExtrasFetch(url, {
            method: 'POST',
            headers: postHeaders,
            body: JSON.stringify(imported),
        });

        if (importResult.ok) {
            const importResultData = await importResult.json();

            toastr.success(`Number of chunks: ${importResultData.count}`, 'Injected successfully!');
            return importResultData;
        } else {
            throw new Error();
        }
    }
    catch (error) {
        console.log(error);
        toastr.error('Something went wrong while importing the data');
    }
    finally {
        e.target.form.reset();
    }
}

async function queryMessages(chat_id, query) {
    const url = new URL(getApiUrl());
    url.pathname = '/api/chromadb/query';

    const queryMessagesResult = await doExtrasFetch(url, {
        method: 'POST',
        headers: postHeaders,
        body: JSON.stringify({ chat_id, query, n_results: extension_settings.chromadb.n_results }),
    });

    if (queryMessagesResult.ok) {
        const queryMessagesData = await queryMessagesResult.json();

        return queryMessagesData;
    }

    return [];
}

async function queryMultiMessages(chat_id, query) {
    const context = getContext();
    const response = await fetch("/getallchatsofcharacter", {
        method: 'POST',
        body: JSON.stringify({ avatar_url: context.characters[context.characterId].avatar }),
        headers: getRequestHeaders(),
    });
    if (!response.ok) {
        return;
    }
    let data = await response.json();
    data = Object.values(data);
    let chat_list = data.sort((a, b) => a["file_name"].localeCompare(b["file_name"])).reverse();

    // Extracting chat_ids from the chat_list
    chat_list = chat_list.map(chat => chat.file_name.replace(/\.[^/.]+$/, ""));
    const url = new URL(getApiUrl());
    url.pathname = '/api/chromadb/multiquery';

    const queryMessagesResult = await fetch(url, {
        method: 'POST',
        body: JSON.stringify({ chat_list, query, n_results: extension_settings.chromadb.n_results }),
        headers: postHeaders,
    });

    if (queryMessagesResult.ok) {
        const queryMessagesData = await queryMessagesResult.json();
        return queryMessagesData;
    }

    return [];
}

async function onSelectInjectFile(e) {
    const file = e.target.files[0];
    const currentChatId = getCurrentChatId();
    if (!checkChatId(currentChatId)) {
        return;
    }
    if (!file) {
        return;
    }

    try {
        toastr.info('This may take some time, depending on the file size', 'Processing...');
        const text = await getFileText(file);
        extension_settings.chromadb.file_split_type = "newline";
        //allow splitting on newlines or splitrecursively
        let split = [];
        if (extension_settings.chromadb.file_split_type == "newline") {
            split = text.split(/\r?\n/).filter(onlyUnique);
        } else {
            split = splitRecursive(text, extension_settings.chromadb.file_split_length).filter(onlyUnique);
        }
        const baseDate = Date.now();

        const messages = split.map((m, i) => ({
            id: `${file.name}-${split.indexOf(m)}`,
            role: 'system',
            content: m,
            date: baseDate + i,
            meta: JSON.stringify({
                name: file.name,
                is_user: false,
                is_name: false,
                is_system: false,
                send_date: humanizedDateTime(),
                mes: m,
                extra: {
                    type: system_message_types.NARRATOR,
                }
            }),
        }));

        const url = new URL(getApiUrl());
        url.pathname = '/api/chromadb';

        const addMessagesResult = await doExtrasFetch(url, {
            method: 'POST',
            headers: postHeaders,
            body: JSON.stringify({ chat_id: currentChatId, messages: messages }),
        });

        if (addMessagesResult.ok) {
            const addMessagesData = await addMessagesResult.json();

            toastr.success(`Number of chunks: ${addMessagesData.count}`, 'Injected successfully!');
            return addMessagesData;
        } else {
            throw new Error();
        }
    }
    catch (error) {
        console.log(error);
        toastr.error('Something went wrong while injecting the data');
    }
    finally {
        e.target.form.reset();
    }
}

/*
* Automatically adjusts the extension settings for the optimal number of messages to keep and query based
* on the chat history and a specified maximum context length.
*/
function doAutoAdjust(chat, maxContext) {
    console.debug('CHROMADB: Auto-adjusting sliders (messages: %o, maxContext: %o)', chat.length, maxContext);
    // Get mean message length
    const meanMessageLength = chat.reduce((acc, cur) => acc + cur.mes.length, 0) / chat.length;

    if (Number.isNaN(meanMessageLength)) {
        console.debug('CHROMADB: Mean message length is NaN, aborting auto-adjust');
        return;
    }

    console.debug('CHROMADB: Mean message length (characters): %o', meanMessageLength);
    // Convert to number of "tokens"
    const meanMessageLengthTokens = Math.ceil(meanMessageLength / CHARACTERS_PER_TOKEN_RATIO);
    console.debug('CHROMADB: Mean message length (tokens): %o', meanMessageLengthTokens);
    // Get number of messages in context
    const contextMessages = Math.max(1, Math.ceil(maxContext / meanMessageLengthTokens));
    // Round up to nearest 10
    const contextMessagesRounded = Math.ceil(contextMessages / 10) * 10;
    console.debug('CHROMADB: Estimated context messages (rounded): %o', contextMessagesRounded);
    // Messages to keep (proportional, rounded to nearest 5, minimum 5, maximum 500)
    const messagesToKeep = Math.min(defaultSettings.keep_context_max, Math.max(5, Math.floor(contextMessagesRounded * extension_settings.chromadb.keep_context_proportion / 5) * 5));
    console.debug('CHROMADB: Estimated messages to keep: %o', messagesToKeep);
    // Messages to query (rounded, maximum 500)
    const messagesToQuery = Math.min(defaultSettings.n_results_max, contextMessagesRounded - messagesToKeep);
    console.debug('CHROMADB: Estimated messages to query: %o', messagesToQuery);
    // Set extension settings
    extension_settings.chromadb.keep_context = messagesToKeep;
    extension_settings.chromadb.n_results = messagesToQuery;
    // Update sliders
    $('#chromadb_keep_context').val(messagesToKeep);
    $('#chromadb_n_results').val(messagesToQuery);
    // Update labels
    $('#chromadb_keep_context_value').text(extension_settings.chromadb.keep_context);
    $('#chromadb_n_results_value').text(extension_settings.chromadb.n_results);
}

window.chromadb_interceptGeneration = async (chat, maxContext) => {
    if (extension_settings.chromadb.auto_adjust) {
        doAutoAdjust(chat, maxContext);
    }

    const currentChatId = getCurrentChatId();
    if (!currentChatId)
        return;

    const selectedStrategy = extension_settings.chromadb.strategy;
    const recallStrategy = extension_settings.chromadb.recall_strategy;
    let recallMsg = extension_settings.chromadb.recall_msg || defaultSettings.chroma_default_msg;
    const chromaDepth = extension_settings.chromadb.chroma_depth;
    const chromaSortStrategy = extension_settings.chromadb.sort_strategy;
<<<<<<< HEAD
    const chromaQueryLastOnly = extension_settings.chromadb.query_last_only;
    const messagesToStore = chat.slice(0, -extension_settings.chromadb.keep_context);

    if (messagesToStore.length > 0 && !extension_settings.chromadb.freeze) {
        await addMessages(currentChatId, messagesToStore);
    }
    
    const lastMessage = chat[chat.length - 1];
=======

    //log the current settings
    console.debug("CHROMADB: Current settings: %o", extension_settings.chromadb);


    if (currentChatId) {
        const messagesToStore = chat.slice(0, -extension_settings.chromadb.keep_context);
        //log the messages to store
        console.debug("CHROMADB: Messages to store: %o", messagesToStore);

        if (messagesToStore.length > 0 || extension_settings.chromadb.freeze) {
            //log the messages to store length vs keep context
            console.debug("CHROMADB: Messages to store length vs keep context: %o vs %o", messagesToStore.length, extension_settings.chromadb.keep_context);
            await addMessages(currentChatId, messagesToStore);
>>>>>>> 57ee954a

    let queriedMessages;
    console.debug(recallStrategy)
    if (lastMessage) {
        let queryBlob = "";
        if (chromaQueryLastOnly) {
            queryBlob = lastMessage.mes;
        }
        else {
            for (let msg of chat) {
                queryBlob += `${msg.mes}\n`
            }
        }
        console.log("ChromDB Query text:", queryBlob);

<<<<<<< HEAD
        if (recallStrategy === 'multichat'){
            console.log("Utilizing multichat")
            queriedMessages = await queryMultiMessages(currentChatId, queryBlob);
        }
        else{
            queriedMessages = await queryMessages(currentChatId, queryBlob);
        }

        if(chromaSortStrategy === "date"){
            queriedMessages.sort((a, b) => a.date - b.date);
        }
        else{
            queriedMessages.sort((a, b) => b.distance - a.distance);
        }
        console.log(queriedMessages);


        let newChat = [];

        if (selectedStrategy === 'ross') {
            //adds chroma to the end of chat and allows Generate() to cull old messages naturally.
            const context = getContext();
            const charname = context.name2;
            newChat.push(
                {
                    is_name: false,
                    is_user: false,
                    mes: `[Use these past chat exchanges to inform ${charname}'s next response:`,
                    name: "system",
                    send_date: 0,
                }
            );
            newChat.push(...queriedMessages.map(m => m.meta).filter(onlyUnique).map(JSON.parse));
            newChat.push(
                {
                    is_name: false,
                    is_user: false,
                    mes: `]\n`,
                    name: "system",
                    send_date: 0,
=======
            let queriedMessages;
            console.debug(recallStrategy)
            if (lastMessage) {
                if (recallStrategy === 'multichat') {
                    queriedMessages = await queryMultiMessages(currentChatId, lastMessage.mes);
                }
                else {
                    queriedMessages = await queryMessages(currentChatId, lastMessage.mes);
                }

                if (chromaSortStrategy === "date") {
                    queriedMessages.sort((a, b) => a.date - b.date);
                }
                else {
                    queriedMessages.sort((a, b) => b.distance - a.distance);
>>>>>>> 57ee954a
                }
            );
            chat.splice(chat.length, 0, ...newChat);
        }
        if (selectedStrategy === 'hh_aa') {
            // Insert chroma history messages as a list at the AFTER_SCENARIO anchor point
            const context = getContext();
            const chromaTokenLimit = extension_settings.chromadb.hhaa_token_limit;

            let wrapperMsg = extension_settings.chromadb.hhaa_wrapper_msg || defaultSettings.chroma_default_hhaa_wrapper;
            wrapperMsg = substituteParams(wrapperMsg, context.name1, context.name2);
            if (!wrapperMsg.includes("{{memories}}")) {
                wrapperMsg += " {{memories}}";
            }
            let memoryMsg = extension_settings.chromadb.hhaa_memory_msg || defaultSettings.chroma_default_hhaa_memory;
            memoryMsg = substituteParams(memoryMsg, context.name1, context.name2);
            if (!memoryMsg.includes("{{message}}")) {
                memoryMsg += " {{message}}";
            }

            // Reversed because we want the most important messages at the bottom.
            let recalledMemories = queriedMessages.map(m => m.meta).filter(onlyUnique).map(JSON.parse).reverse();
            let tokenApprox = 0;
            let allMemoryBlob = "";
            for (let msg of recalledMemories) {
                let memoryBlob = memoryMsg.replace('{{name}}', msg.name).replace('{{message}}', msg.mes);
                tokenApprox += (memoryBlob.length / CHARACTERS_PER_TOKEN_RATIO);
                if (tokenApprox > chromaTokenLimit) {
                    break;
                }
                allMemoryBlob += memoryBlob;
            }

            const promptBlob = wrapperMsg.replace('{{memories}}', allMemoryBlob);
            context.setExtensionPrompt(MODULE_NAME, promptBlob, extension_prompt_types.AFTER_SCENARIO);
        }
        if (selectedStrategy === 'custom') {
            const context = getContext();
            recallMsg = substituteParams(recallMsg, context.name1, context.name2);
            if (!recallMsg.includes("{{memories}}")) {
                recallMsg += " {{memories}}";
            }
            let recallStart = recallMsg.split('{{memories}}')[0]
            let recallEnd = recallMsg.split('{{memories}}')[1]

            newChat.push(
                {
                    is_name: false,
                    is_user: false,
                    mes: recallStart,
                    name: "system",
                    send_date: 0,
                }
<<<<<<< HEAD
            );
            newChat.push(...queriedMessages.map(m => m.meta).filter(onlyUnique).map(JSON.parse));
            newChat.push(
                {
                    is_name: false,
                    is_user: false,
                    mes: recallEnd + `\n`,
                    name: "system",
                    send_date: 0,
=======
                if (selectedStrategy === 'custom') {
                    const context = getContext();
                    recallMsg = substituteParams(recallMsg, context.name1, context.name2);
                    if (!text.includes("{{memories}}")) {
                        text += " {{memories}}";
                    }
                    let recallStart = recallMsg.split('{{memories}}')[0]
                    let recallEnd = recallMsg.split('{{memories}}')[1]

                    newChat.push(
                        {
                            is_name: false,
                            is_user: false,
                            mes: recallStart,
                            name: "system",
                            send_date: 0,
                        }
                    );
                    newChat.push(...queriedMessages.map(m => m.meta).filter(onlyUnique).map(JSON.parse));
                    newChat.push(
                        {
                            is_name: false,
                            is_user: false,
                            mes: recallEnd + `\n`,
                            name: "system",
                            send_date: 0,
                        }
                    );

                    //prototype chroma duplicate removal
                    let chatset = new Set(chat.map(obj => obj.mes));
                    newChat = newChat.filter(obj => !chatset.has(obj.mes));

                    if (chromaDepth === -1) {
                        chat.splice(chat.length, 0, ...newChat);
                    }
                    else {
                        chat.splice(chromaDepth, 0, ...newChat);
                    }
>>>>>>> 57ee954a
                }
            );

<<<<<<< HEAD
            //prototype chroma duplicate removal
            let chatset = new Set(chat.map(obj => obj.mes));
            newChat = newChat.filter(obj => !chatset.has(obj.mes));

            if(chromaDepth === -1){
                chat.splice(chat.length, 0, ...newChat);
            }
            else{
                chat.splice(chromaDepth, 0, ...newChat);
=======
                }
>>>>>>> 57ee954a
            }
        }
        if (selectedStrategy === 'original') {
            //removes .length # messages from the start of 'kept messages'
            //replaces them with chromaDB results (with no separator)
            newChat.push(...queriedMessages.map(m => m.meta).filter(onlyUnique).map(JSON.parse));
            chat.splice(0, messagesToStore.length, ...newChat);

        }
        console.log('ChromaDB chat after injection', chat);
    }
}


function onFreezeInput() {
    extension_settings.chromadb.freeze = $('#chromadb_freeze').is(':checked');
    saveSettingsDebounced();
}

function onAutoAdjustInput() {
    extension_settings.chromadb.auto_adjust = $('#chromadb_auto_adjust').is(':checked');
    enableDisableSliders();
    saveSettingsDebounced();
}
function onFullLogQuery() {
    extension_settings.chromadb.query_last_only = $('#chromadb_query_last_only').is(':checked');
    saveSettingsDebounced();
}

function enableDisableSliders() {
    const auto_adjust = extension_settings.chromadb.auto_adjust;
    $('label[for="chromadb_keep_context"]').prop('hidden', auto_adjust);
    $('#chromadb_keep_context').prop('hidden', auto_adjust)
    $('label[for="chromadb_n_results"]').prop('hidden', auto_adjust);
    $('#chromadb_n_results').prop('hidden', auto_adjust)
    $('label[for="chromadb_keep_context_proportion"]').prop('hidden', !auto_adjust);
    $('#chromadb_keep_context_proportion').prop('hidden', !auto_adjust)
}

function onKeepContextProportionInput() {
    extension_settings.chromadb.keep_context_proportion = $('#chromadb_keep_context_proportion').val();
    $('#chromadb_keep_context_proportion_value').text(Math.round(extension_settings.chromadb.keep_context_proportion * 100));
    saveSettingsDebounced();
}

jQuery(async () => {
    const settingsHtml = `
    <div class="chromadb_settings">
        <div class="inline-drawer">
            <div class="inline-drawer-toggle inline-drawer-header">
            <b>Smart Context</b>
            <div class="inline-drawer-icon fa-solid fa-circle-chevron-down down"></div>
        </div>
        <div class="inline-drawer-content">
            <small>This extension rearranges the messages in the current chat to keep more relevant information in the context. Adjust the sliders below based on average amount of messages in your prompt (refer to the chat cut-off line).</small>
            <span class="wide100p marginTopBot5 displayBlock">Memory Injection Strategy</span>
            <hr>
            <select id="chromadb_strategy">
                <option value="original">Replace non-kept chat items with memories</option>
                <option value="ross">Add memories after chat with a header tag</option>
                <option value="hh_aa">Add memory list to character description</option>
                <option value="custom">Add memories at custom depth with custom msg</option>
            </select>
            <label for="chromadb_custom_msg" hidden><small>Custom injection message:</small></label>
            <textarea id="chromadb_custom_msg" hidden class="text_pole textarea_compact" rows="2" placeholder="${defaultSettings.chroma_default_msg}" style="height: 61px; display: none;"></textarea>
            <label for="chromadb_custom_depth" hidden><small>How deep should the memory messages be injected?: (<span id="chromadb_custom_depth_value"></span>)</small></label>
            <input id="chromadb_custom_depth" type="range" min="${defaultSettings.chroma_depth_min}" max="${defaultSettings.chroma_depth_max}" step="${defaultSettings.chroma_depth_step}" value="${defaultSettings.chroma_depth}" hidden/>
            
            <label for="chromadb_hhaa_wrapperfmt" hidden><small>Custom wrapper format:</small></label>
            <textarea id="chromadb_hhaa_wrapperfmt" hidden class="text_pole textarea_compact" rows="2" placeholder="${defaultSettings.chroma_default_hhaa_wrapper}" style="height: 61px; display: none;"></textarea>
            <label for="chromadb_hhaa_memoryfmt" hidden><small>Custom memory format:</small></label>
            <textarea id="chromadb_hhaa_memoryfmt" hidden class="text_pole textarea_compact" rows="2" placeholder="${defaultSettings.chroma_default_hhaa_memory}" style="height: 61px; display: none;"></textarea>
            <label for="chromadb_hhaa_token_limit" hidden><small>Maximum tokens allowed for memories: (<span id="chromadb_hhaa_token_limit_value"></span>)</small></label>
            <input id="chromadb_hhaa_token_limit" type="range" min="0" max="2048" step="64" value="${defaultSettings.hhaa_token_limit}" hidden/>
            
            
            <span>Memory Recall Strategy</span>
            <select id="chromadb_recall_strategy">
                <option value="original">Recall only from this chat</option>
                <option value="multichat">Recall from all character chats (experimental)</option>
            </select>
            <span>Memory Sort Strategy</span>
            <select id="chromadb_sort_strategy">
                <option value="date">Sort memories by date</option>
                <option value="distance">Sort memories by relevance</option>
            </select>
            <label for="chromadb_keep_context"><small>How many original chat messages to keep: (<span id="chromadb_keep_context_value"></span>) messages</small></label>
            <input id="chromadb_keep_context" type="range" min="${defaultSettings.keep_context_min}" max="${defaultSettings.keep_context_max}" step="${defaultSettings.keep_context_step}" value="${defaultSettings.keep_context}" />
            <label for="chromadb_n_results"><small>Maximum number of ChromaDB 'memories' to inject: (<span id="chromadb_n_results_value"></span>) messages</small></label>
            <input id="chromadb_n_results" type="range" min="${defaultSettings.n_results_min}" max="${defaultSettings.n_results_max}" step="${defaultSettings.n_results_step}" value="${defaultSettings.n_results}" />
            
            <label for="chromadb_keep_context_proportion"><small>Keep (<span id="chromadb_keep_context_proportion_value"></span>%) of in-context chat messages; replace the rest with memories</small></label>
            <input id="chromadb_keep_context_proportion" type="range" min="${defaultSettings.keep_context_proportion_min}" max="${defaultSettings.keep_context_proportion_max}" step="${defaultSettings.keep_context_proportion_step}" value="${defaultSettings.keep_context_proportion}" />
            <label for="chromadb_split_length"><small>Max length for each 'memory' pulled from the current chat history: (<span id="chromadb_split_length_value"></span>) characters</small></label>
            <input id="chromadb_split_length" type="range" min="${defaultSettings.split_length_min}" max="${defaultSettings.split_length_max}" step="${defaultSettings.split_length_step}" value="${defaultSettings.split_length}" />
            <label for="chromadb_file_split_length"><small>Max length for each 'memory' pulled from imported text files: (<span id="chromadb_file_split_length_value"></span>) characters</small></label>
            <input id="chromadb_file_split_length" type="range" min="${defaultSettings.file_split_length_min}" max="${defaultSettings.file_split_length_max}" step="${defaultSettings.file_split_length_step}" value="${defaultSettings.file_split_length}" />
            <label class="checkbox_label" for="chromadb_freeze" title="Pauses the automatic synchronization of new messages with ChromaDB. Older messages and injections will still be pulled as usual." >
                <input type="checkbox" id="chromadb_freeze" />
                <span>Freeze ChromaDB state</span>
            </label>
            <label class="checkbox_label for="chromadb_auto_adjust" title="Automatically adjusts the number of messages to keep based on the average number of messages in the current chat and the chosen proportion.">
                <input type="checkbox" id="chromadb_auto_adjust" />
                <span>Use % strategy</span>
            </label>
<<<<<<< HEAD
            <label class="checkbox_label for="chromadb_query_last_only" title="ChromaDB queries only use the most recent message. (Instead of using all messages still in the context.)">
                <input type="checkbox" id="chromadb_query_last_only" />
                <span>Query last message only</span>
=======
            <label class="checkbox_label" for="chromadb_chunk_nl" title="Chunk injected documents on newline instead of at set character size." >
                <input type="checkbox" id="chromadb_chunk_nl" />
                <span>Chunk on Newlines</span>
>>>>>>> 57ee954a
            </label>
            <div class="flex-container spaceEvenly">
                <div id="chromadb_inject" title="Upload custom textual data to use in the context of the current chat" class="menu_button">
                    <i class="fa-solid fa-file-arrow-up"></i>
                    <span>Inject Data (TXT file)</span>
                </div>
                <div id="chromadb_export" title="Export all of the current chromadb data for this current chat" class="menu_button">
                    <i class="fa-solid fa-file-export"></i>
                    <span>Export</span>
                </div>
                <div id="chromadb_import" title="Import a full chromadb export for this current chat" class="menu_button">
                    <i class="fa-solid fa-file-import"></i>
                    <span>Import</span>
                </div>
                <div id="chromadb_purge" title="Force purge all the data related to the current chat from the database" class="menu_button">
                    <i class="fa-solid fa-broom"></i>
                    <span>Purge Chat from the DB</span>
                </div>
            </div>
            <small><i>Local ChromaDB now persists to disk by default. The default folder is .chroma_db, and you can set a different folder with the --chroma-folder argument. If you are using the Extras Colab notebook, you will need to inject the text data every time the Extras API server is restarted.</i></small>
        </div>
        <form><input id="chromadb_inject_file" type="file" accept="text/plain" hidden></form>
        <form><input id="chromadb_import_file" type="file" accept="application/json" hidden></form>
    </div>`;

    $('#extensions_settings2').append(settingsHtml);
    $('#chromadb_strategy').on('change', onStrategyChange);
    $('#chromadb_recall_strategy').on('change', onRecallStrategyChange);
    $('#chromadb_sort_strategy').on('change', onSortStrategyChange);
    $('#chromadb_keep_context').on('input', onKeepContextInput);
    $('#chromadb_n_results').on('input', onNResultsInput);
    $('#chromadb_custom_depth').on('input', onChromaDepthInput);
    $('#chromadb_custom_msg').on('input', onChromaMsgInput);

    $('#chromadb_hhaa_wrapperfmt').on('input', onChromaHHAAWrapper);
    $('#chromadb_hhaa_memoryfmt').on('input', onChromaHHAAMemory);
    $('#chromadb_hhaa_token_limit').on('input', onChromaHHAATokens);

    $('#chromadb_split_length').on('input', onSplitLengthInput);
    $('#chromadb_file_split_length').on('input', onFileSplitLengthInput);
    $('#chromadb_inject').on('click', () => $('#chromadb_inject_file').trigger('click'));
    $('#chromadb_import').on('click', () => $('#chromadb_import_file').trigger('click'));
    $('#chromadb_inject_file').on('change', onSelectInjectFile);
    $('#chromadb_import_file').on('change', onSelectImportFile);
    $('#chromadb_purge').on('click', onPurgeClick);
    $('#chromadb_export').on('click', onExportClick);
    $('#chromadb_freeze').on('input', onFreezeInput);
    $('#chromadb_chunk_nl').on('input', onChunkNLInput);
    $('#chromadb_auto_adjust').on('input', onAutoAdjustInput);
    $('#chromadb_query_last_only').on('input', onFullLogQuery);
    $('#chromadb_keep_context_proportion').on('input', onKeepContextProportionInput);
    await loadSettings();

    // Not sure if this is needed, but it's here just in case
    eventSource.on(event_types.MESSAGE_DELETED, getChatSyncState);
    eventSource.on(event_types.MESSAGE_RECEIVED, getChatSyncState);
    eventSource.on(event_types.MESSAGE_SENT, getChatSyncState);
    // Will make the sync state update when a message is edited or swiped
    eventSource.on(event_types.MESSAGE_EDITED, invalidateMessageSyncState);
    eventSource.on(event_types.MESSAGE_SWIPED, invalidateMessageSyncState);
});
<|MERGE_RESOLUTION|>--- conflicted
+++ resolved
@@ -133,24 +133,7 @@
 function onStrategyChange() {
     console.debug('changing chromadb strat');
     extension_settings.chromadb.strategy = $('#chromadb_strategy').val();
-<<<<<<< HEAD
-
-    $('#chromadb_custom_depth').hide();
-    $('label[for="chromadb_custom_depth"]').hide();
-    $('#chromadb_custom_msg').hide();
-    $('label[for="chromadb_custom_msg"]').hide();
-
-    $('#chromadb_hhaa_wrapperfmt').hide();
-    $('label[for="chromadb_hhaa_wrapperfmt"]').hide();
-    $('#chromadb_hhaa_memoryfmt').hide();
-    $('label[for="chromadb_hhaa_memoryfmt"]').hide();
-    $('#chromadb_hhaa_token_limit').hide();
-    $('label[for="chromadb_hhaa_token_limit"]').hide();
-
-    if(extension_settings.chromadb.strategy === "custom"){
-=======
     if (extension_settings.chromadb.strategy === "custom") {
->>>>>>> 57ee954a
         $('#chromadb_custom_depth').show();
         $('label[for="chromadb_custom_depth"]').show();
         $('#chromadb_custom_msg').show();
@@ -610,36 +593,26 @@
     if (!currentChatId)
         return;
 
+    //log the current settings
+    console.debug("CHROMADB: Current settings: %o", extension_settings.chromadb);
+
     const selectedStrategy = extension_settings.chromadb.strategy;
     const recallStrategy = extension_settings.chromadb.recall_strategy;
     let recallMsg = extension_settings.chromadb.recall_msg || defaultSettings.chroma_default_msg;
     const chromaDepth = extension_settings.chromadb.chroma_depth;
     const chromaSortStrategy = extension_settings.chromadb.sort_strategy;
-<<<<<<< HEAD
     const chromaQueryLastOnly = extension_settings.chromadb.query_last_only;
     const messagesToStore = chat.slice(0, -extension_settings.chromadb.keep_context);
 
     if (messagesToStore.length > 0 && !extension_settings.chromadb.freeze) {
+        //log the messages to store
+        console.debug("CHROMADB: Messages to store: %o", messagesToStore);
+        //log the messages to store length vs keep context
+        console.debug("CHROMADB: Messages to store length vs keep context: %o vs %o", messagesToStore.length, extension_settings.chromadb.keep_context);
         await addMessages(currentChatId, messagesToStore);
     }
     
     const lastMessage = chat[chat.length - 1];
-=======
-
-    //log the current settings
-    console.debug("CHROMADB: Current settings: %o", extension_settings.chromadb);
-
-
-    if (currentChatId) {
-        const messagesToStore = chat.slice(0, -extension_settings.chromadb.keep_context);
-        //log the messages to store
-        console.debug("CHROMADB: Messages to store: %o", messagesToStore);
-
-        if (messagesToStore.length > 0 || extension_settings.chromadb.freeze) {
-            //log the messages to store length vs keep context
-            console.debug("CHROMADB: Messages to store length vs keep context: %o vs %o", messagesToStore.length, extension_settings.chromadb.keep_context);
-            await addMessages(currentChatId, messagesToStore);
->>>>>>> 57ee954a
 
     let queriedMessages;
     console.debug(recallStrategy)
@@ -655,19 +628,18 @@
         }
         console.log("ChromDB Query text:", queryBlob);
 
-<<<<<<< HEAD
-        if (recallStrategy === 'multichat'){
+        if (recallStrategy === 'multichat') {
             console.log("Utilizing multichat")
             queriedMessages = await queryMultiMessages(currentChatId, queryBlob);
         }
-        else{
+        else {
             queriedMessages = await queryMessages(currentChatId, queryBlob);
         }
 
-        if(chromaSortStrategy === "date"){
+        if (chromaSortStrategy === "date") {
             queriedMessages.sort((a, b) => a.date - b.date);
         }
-        else{
+        else {
             queriedMessages.sort((a, b) => b.distance - a.distance);
         }
         console.log(queriedMessages);
@@ -696,23 +668,6 @@
                     mes: `]\n`,
                     name: "system",
                     send_date: 0,
-=======
-            let queriedMessages;
-            console.debug(recallStrategy)
-            if (lastMessage) {
-                if (recallStrategy === 'multichat') {
-                    queriedMessages = await queryMultiMessages(currentChatId, lastMessage.mes);
-                }
-                else {
-                    queriedMessages = await queryMessages(currentChatId, lastMessage.mes);
-                }
-
-                if (chromaSortStrategy === "date") {
-                    queriedMessages.sort((a, b) => a.date - b.date);
-                }
-                else {
-                    queriedMessages.sort((a, b) => b.distance - a.distance);
->>>>>>> 57ee954a
                 }
             );
             chat.splice(chat.length, 0, ...newChat);
@@ -766,7 +721,6 @@
                     name: "system",
                     send_date: 0,
                 }
-<<<<<<< HEAD
             );
             newChat.push(...queriedMessages.map(m => m.meta).filter(onlyUnique).map(JSON.parse));
             newChat.push(
@@ -776,63 +730,18 @@
                     mes: recallEnd + `\n`,
                     name: "system",
                     send_date: 0,
-=======
-                if (selectedStrategy === 'custom') {
-                    const context = getContext();
-                    recallMsg = substituteParams(recallMsg, context.name1, context.name2);
-                    if (!text.includes("{{memories}}")) {
-                        text += " {{memories}}";
-                    }
-                    let recallStart = recallMsg.split('{{memories}}')[0]
-                    let recallEnd = recallMsg.split('{{memories}}')[1]
-
-                    newChat.push(
-                        {
-                            is_name: false,
-                            is_user: false,
-                            mes: recallStart,
-                            name: "system",
-                            send_date: 0,
-                        }
-                    );
-                    newChat.push(...queriedMessages.map(m => m.meta).filter(onlyUnique).map(JSON.parse));
-                    newChat.push(
-                        {
-                            is_name: false,
-                            is_user: false,
-                            mes: recallEnd + `\n`,
-                            name: "system",
-                            send_date: 0,
-                        }
-                    );
-
-                    //prototype chroma duplicate removal
-                    let chatset = new Set(chat.map(obj => obj.mes));
-                    newChat = newChat.filter(obj => !chatset.has(obj.mes));
-
-                    if (chromaDepth === -1) {
-                        chat.splice(chat.length, 0, ...newChat);
-                    }
-                    else {
-                        chat.splice(chromaDepth, 0, ...newChat);
-                    }
->>>>>>> 57ee954a
                 }
             );
 
-<<<<<<< HEAD
             //prototype chroma duplicate removal
             let chatset = new Set(chat.map(obj => obj.mes));
             newChat = newChat.filter(obj => !chatset.has(obj.mes));
 
-            if(chromaDepth === -1){
+            if(chromaDepth === -1) {
                 chat.splice(chat.length, 0, ...newChat);
             }
-            else{
+            else {
                 chat.splice(chromaDepth, 0, ...newChat);
-=======
-                }
->>>>>>> 57ee954a
             }
         }
         if (selectedStrategy === 'original') {
@@ -842,7 +751,6 @@
             chat.splice(0, messagesToStore.length, ...newChat);
 
         }
-        console.log('ChromaDB chat after injection', chat);
     }
 }
 
@@ -938,15 +846,13 @@
                 <input type="checkbox" id="chromadb_auto_adjust" />
                 <span>Use % strategy</span>
             </label>
-<<<<<<< HEAD
+            <label class="checkbox_label" for="chromadb_chunk_nl" title="Chunk injected documents on newline instead of at set character size." >
+                <input type="checkbox" id="chromadb_chunk_nl" />
+                <span>Chunk on Newlines</span>
+            </label>
             <label class="checkbox_label for="chromadb_query_last_only" title="ChromaDB queries only use the most recent message. (Instead of using all messages still in the context.)">
                 <input type="checkbox" id="chromadb_query_last_only" />
                 <span>Query last message only</span>
-=======
-            <label class="checkbox_label" for="chromadb_chunk_nl" title="Chunk injected documents on newline instead of at set character size." >
-                <input type="checkbox" id="chromadb_chunk_nl" />
-                <span>Chunk on Newlines</span>
->>>>>>> 57ee954a
             </label>
             <div class="flex-container spaceEvenly">
                 <div id="chromadb_inject" title="Upload custom textual data to use in the context of the current chat" class="menu_button">
